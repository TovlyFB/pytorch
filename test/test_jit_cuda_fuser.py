--- conflicted
+++ resolved
@@ -1152,10 +1152,6 @@
         FileCheck().check(FUSION_GUARD).run(g)
         FileCheck().check(FUSION_GUARD).run(v2.graph)
 
-<<<<<<< HEAD
-=======
-    @unittest.skipIf(True, "disabling layernorm since it's disabled in autodiff")
->>>>>>> f6f1b580
     @unittest.skipIf(is_pre_volta(), "reduction not supported in pre volta device")
     @unittest.skipIf(not RUN_CUDA, "requires CUDA")
     @unittest.skipIf(GRAPH_EXECUTOR != ProfilingMode.PROFILING,
@@ -1184,8 +1180,10 @@
         model = {3: t_wb, 2: t_w, 1: t_b, 0: t}
 
         for w, b in itertools.product([True, False], repeat=2):
-            batch = [4]
-            shapes = [2, 3, 4]
+            batch = [2]
+            # note: awkward shape here to avoid vectorized fast kernel, which is
+            # buggy in aten
+            shapes = [2, 7, 3]
             m = model[w * 2 + b]
 
             grad = torch.randn(batch + shapes, dtype=torch.float32, device="cuda")
@@ -1297,11 +1295,7 @@
                 norm_shape = [input_shape[idx] for idx in range(dims - offset, dims)]
                 self._native_layer_norm_helper(input_shape, norm_shape, torch.bfloat16, "cuda", 1e-1)
 
-<<<<<<< HEAD
     def _norm_helper(self, shape, dtype, device, error, is_batch_norm_else_instance_norm, memory_format=torch.contiguous_format):
-=======
-    def _norm_helper(self, shape, dtype, device, error, is_batch_norm_else_instance_norm):
->>>>>>> f6f1b580
         class MyBatchNorm(torch.nn.Module):
             def __init__(self):
                 super(MyBatchNorm, self).__init__()
@@ -1501,7 +1495,6 @@
     @unittest.skipIf(not RUN_CUDA, "requires CUDA")
     @unittest.skipIf(GRAPH_EXECUTOR != ProfilingMode.PROFILING,
                      "Requires fusion optimization pass to be effective")
-<<<<<<< HEAD
     def test__softmax_function(self):
         def t(x: torch.Tensor, y: torch.Tensor):
             o = torch.mul(x, y)
@@ -1550,8 +1543,6 @@
     @unittest.skipIf(not RUN_CUDA, "requires CUDA")
     @unittest.skipIf(GRAPH_EXECUTOR != ProfilingMode.PROFILING,
                      "Requires fusion optimization pass to be effective")
-=======
->>>>>>> f6f1b580
     def test_softmax(self):
         output_size = 10000
         dims = 4
@@ -2070,53 +2061,6 @@
         self.assertEqual(x.grad, ref_x.grad)
         self.assertEqual(y.grad, ref_y.grad)
 
-<<<<<<< HEAD
-=======
-    @unittest.skipIf(True, "evaluate peephole optimization, or is it a test issue?")
-    @unittest.skipIf(not RUN_CUDA, "requires CUDA")
-    @unittest.skipIf(GRAPH_EXECUTOR != ProfilingMode.PROFILING,
-                     "Requires fusion optimization pass to be effective")
-    def test_add_backward_with_alpha(self):
-        x = torch.randn(4, 2, dtype=torch.float32, device='cuda', requires_grad=True)
-        y = torch.randn(4, 2, dtype=torch.float32, device='cuda', requires_grad=True)
-        grad = torch.randn(4, 2, dtype=torch.float32, device='cuda')
-
-        # Test that a mul is not generated when not needed
-        # Alpha=1.0 or is not used
-        def test1(x: torch.Tensor, y: torch.Tensor):
-            o = torch.add(x, y, alpha=1.0)
-            o = o + 1.0
-            return o
-
-        test1_jit = torch.jit.script(test1)
-        for i in range(3):
-            jit_o = test1_jit(x, y)
-            jit_o.backward(grad)
-
-        bwd1_graph = list(
-            list(test1_jit.get_debug_state().execution_plans.values())[
-                0].code.grad_executor_states()[0].execution_plans.values()
-        )[0].graph
-        FileCheck().check_not("aten::mul").run(bwd1_graph)
-
-        # Alpha is set to something other than 1.0
-        def test2(x: torch.Tensor, y: torch.Tensor):
-            o = torch.add(x, y, alpha=2.0)
-            o = o + 1.0
-            return o
-
-        test2_jit = torch.jit.script(test2)
-        for i in range(3):
-            jit_o = test2_jit(x, y)
-            jit_o.backward(grad)
-
-        bwd2_graph = list(
-            list(test2_jit.get_debug_state().execution_plans.values())[
-                0].code.grad_executor_states()[0].execution_plans.values()
-        )[0].graph
-        FileCheck().check("aten::mul").run(bwd2_graph)
-
->>>>>>> f6f1b580
     @unittest.skipIf(not RUN_CUDA, "requires CUDA")
     @unittest.skipIf(GRAPH_EXECUTOR != ProfilingMode.PROFILING,
                      "Requires fusion optimization pass to be effective")
@@ -2181,10 +2125,6 @@
             self.assertTrue((percent_zeros >= (prob - 0.01)) and (percent_zeros <= (prob + 0.01)))
             self.assertGraphContainsExactly(t_jit.graph_for(x, prob, True), FUSION_GUARD, 1, consider_subgraphs=True)
 
-<<<<<<< HEAD
-=======
-    @unittest.skipIf(True, "disable droppout training test until dropout PR merged")
->>>>>>> f6f1b580
     @unittest.skipIf(is_pre_volta(), "reduction not supported in pre volta device")
     @unittest.skipIf(not RUN_CUDA, "requires CUDA")
     @unittest.skipIf(GRAPH_EXECUTOR != ProfilingMode.PROFILING,
@@ -2226,24 +2166,16 @@
         x = torch.randn([1024, 1024], dtype=dtype, device=device, requires_grad=True)
         grads = torch.randn([1024, 1024], dtype=dtype, device=device, requires_grad=False)
 
-<<<<<<< HEAD
         def t(x: torch.Tensor, fast : bool):
             o = torch.nn.functional.gelu(x, fast)
-=======
-        def t(x: torch.Tensor):
-            o = torch.nn.functional.gelu(x)
->>>>>>> f6f1b580
             o = o * 2.0
             return o
 
         t_jit = torch.jit.script(t)
 
-        self._run_training_helper(t_jit, t, grads, x)
-
-<<<<<<< HEAD
-=======
-    @unittest.skipIf(True, "disable droppout training test until dropout PR merged")
->>>>>>> f6f1b580
+        for approximate in [False, True]:
+            self._run_training_helper(t_jit, t, grads, x, approximate)
+
     @unittest.skipIf(not RUN_CUDA, "requires CUDA")
     @unittest.skipIf(GRAPH_EXECUTOR != ProfilingMode.PROFILING,
                      "Requires fusion optimization pass to be effective")
@@ -3076,7 +3008,6 @@
         self.assertGraphContains(graph, FUSION_GROUP, True)
         self.assertGraphContains(graph, 'aten::matmul', True)
 
-<<<<<<< HEAD
     def _run_fwd_helper(self, func, ops, *args):
         jitted = torch.jit.script(func)
         for i in range(3):
@@ -3155,8 +3086,6 @@
         graph = jitted.graph_for(x, y)
         self.assertGraphContainsExactly(graph, FUSION_GROUP, 0)
 
-=======
->>>>>>> f6f1b580
 class TestPassManagerCudaFuser(JitTestCase):
 
     @unittest.skipIf(not RUN_CUDA, "requires CUDA")
