--- conflicted
+++ resolved
@@ -475,7 +475,6 @@
    });
 }
 
-<<<<<<< HEAD
 void normal_kernel_cuda(TensorIterator& iter, double mean_, double std_, Generator* gen_) {
   auto gen = check_generator<CUDAGenerator>(gen_, &globalContext().defaultGenerator(kCUDA));
   AT_DISPATCH_FLOATING_TYPES_AND_HALF(iter.dtype(), "normal_cuda", [&] {
@@ -571,8 +570,6 @@
    });
 }
 
-=======
->>>>>>> c42ba77c
 Tensor& uniform_cuda_(Tensor& self, double from, double to, Generator* gen) {
   auto iter = TensorIterator::nullary_op(self);
   uniform_kernel_cuda(*iter, from, to, gen);
@@ -608,7 +605,6 @@
   return clamped_random_cuda_(self, 0, to, gen);
 }
 
-<<<<<<< HEAD
 Tensor& normal_cuda_(Tensor& self, double mean, double std, Generator* gen) {
   TORCH_CHECK(std > 0.0, "normal_ expects std > 0.0, but found std=", std);
   auto iter = TensorIterator::nullary_op(self);
@@ -665,6 +661,4 @@
   return self;
 }
 
-=======
->>>>>>> c42ba77c
 }} // namespace at::native