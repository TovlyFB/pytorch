import contextlib
import itertools
import math
import operator
import weakref
from enum import Enum
from functools import partial, reduce
from typing import Any, Callable, List, Optional, Sequence, Tuple, Type, Union

import torch

import torch._prims_common as utils
import torch.library
from torch import Tensor, TypedStorage
from torch._C import _get_default_device
from torch._prims.nvfuser_prims import register_nvprims
from torch._prims_common import (
    check,
    DimsSequenceType,
    DimsType,
    Number,
    NumberType,
    RETURN_TYPE,
    ShapeType,
    StrideType,
    TensorLike,
    TensorLikeType,
    type_to_dtype,
)
from torch._prims_common.wrappers import backwards_not_supported
from torch._subclasses.fake_tensor import FakeTensor, FakeTensorMode
from torch.overrides import handle_torch_function, has_torch_function
from torch.utils._pytree import tree_flatten, tree_map, tree_unflatten

prim = torch.library.Library("prims", "DEF")
prim_impl = torch.library.Library("prims", "IMPL", "CompositeExplicitAutograd")
prim_backend_select_impl = torch.library.Library("prims", "IMPL", "BackendSelect")
prim_autograd_impl = torch.library.Library("prims", "IMPL", "Autograd")
prim_meta_impl = torch.library.Library("prims", "IMPL", "Meta")

# Experimental module containing prototype "primitive" operations.

__all__ = [
    #
    # Common datastructures and helpers
    #
    "RETURN_TYPE",
    #
    # Elementwise unary prims
    #
    "abs",
    "acos",
    "acosh",
    "asin",
    "asinh",
    "atan",
    "atanh",
    "cos",
    "cosh",
    "bessel_i0",
    "bessel_i0e",
    "bessel_i1",
    "bessel_i1e",
    "bitwise_not",
    "cbrt",
    "ceil",
    "conj_physical",
    "digamma",
    "erf",
    "erf_inv",
    "erfc",
    "exp",
    "expm1",
    "exp2",
    "fill",
    "floor",
    "imag",
    "isfinite",
    "lgamma",
    "log",
    "log1p",
    "log2",
    "log10",
    "neg",
    "real",
    "reciprocal",
    "round",
    "sign",
    "signbit",
    "sin",
    "sinh",
    "sqrt",
    "tan",
    "tanh",
    "trunc",
    #
    # Elementwise binary prims
    #
    "add",
    "atan2",
    "bitwise_and",
    "bitwise_or",
    "bitwise_xor",
    "zeta",
    # 'complex',  # needs custom meta
    "div",
    "eq",
    "fmax",
    "fmin",
    "fmod",
    "gcd",
    "ge",
    "gt",
    "hypot",
    "igamma",
    "igammac",
    "le",
    "lt",
    "maximum",
    "minimum",
    "mul",
    "ne",
    "nextafter",
    "pow",
    "remainder",
    "rsqrt",
    "shift_left",
    "shift_right_arithmetic",
    "shift_right_logical",  # not implemented
    "sub",
    "zeta",
    #
    # View prims
    #
    "as_strided",
    "broadcast_in_dim",
    "collapse_view",
    "conj",
    "expand_dims",
    "slice",
    "slice_in_dim",  # implemented using slice -- make this a ref?
    "split_dim",
    "squeeze",
    "transpose",
    "view_of",
    #
    # Shape prims
    #
    "collapse",
    "cat",
    "reshape",
    "rev",
    #
    # Conditional prims
    #
    "where",
    #
    # Data conversion and movement prims
    #
    "convert_element_type",
    "device_put",
    "item",
    "maximum_value",
    "minimum_value",
    "to_dtype",
    #
    # Inplace prims
    #
    "copy_to",
    "resize",
    # "_set",  # Commented out, see note below
    #
    # Reduction prims
    #
    "amax",
    "amin",
    "prod",
    "sum",
    "var",
    #
    # Tensor Creation Prims
    #
    "empty_strided",
    "scalar_tensor",
<<<<<<< HEAD
=======
    "arange",
    #
    # Linear algebra (linalg) Prims
    #
    "svd",
>>>>>>> e38b3424
    #
    # Randomness Prims
    #
    "normal",
    "uniform",
    #
    # FFT prims
    #
    "fft_r2c",
    "fft_c2c",
    "fft_c2r",
]


def TensorMeta(
    tensorlike: Optional[Union[NumberType, torch.Tensor]] = None,
    *,
    shape: Optional[ShapeType] = None,
    strides: Optional[StrideType] = None,
    dtype: Optional[torch.dtype] = None,
    device: Optional[Union[torch.device, str]] = None,
):
    if isinstance(tensorlike, Number):
        assert not shape and (shape is None or isinstance(shape, Sequence))
        assert not strides and (strides is None or isinstance(strides, Sequence))
        inferred_shape: Tuple[int, ...] = ()
        inferred_strides: Tuple[int, ...] = ()
        inferred_dtype = type_to_dtype(type(tensorlike))
        inferred_device = torch.device("cpu")
        # TODO: This looks wrong, a number that is wrapped into a tensor
        # needs to behave differently than a scalar tensor for type
        # promotion purposes
    elif tensorlike is not None:
        assert isinstance(tensorlike, torch.Tensor)
        inferred_shape = tuple(tensorlike.shape)
        inferred_strides = tuple(tensorlike.stride())
        inferred_dtype = tensorlike.dtype
        inferred_device = tensorlike.device
    else:
        # If no tensorlike "example" is given then all metadata
        # must be provided explicitly
        assert shape is not None
        assert strides is not None
        assert dtype is not None
        assert device is not None

    shape = inferred_shape if shape is None else tuple(shape)
    strides = inferred_strides if strides is None else tuple(strides)
    dtype = inferred_dtype if dtype is None else dtype
    device = inferred_device if device is None else device

    if isinstance(device, str):
        device = torch.device(device)

    return torch.empty_strided(shape, strides, dtype=dtype, device=device)


def _make_prim(
    *,
    schema: str,
    return_type: Union[RETURN_TYPE, Tuple[RETURN_TYPE, ...]],
    meta: Callable,
    impl_aten: Callable,
    doc: str,
):
    """
    Creates a primitive operation.

    """

    prim.define(schema)

    def _prim_impl(*args, **kwargs):
        # always run the meta function because aten implementation will
        # typically accept more inputs (e.g., it will do promotion and
        # broadcasting) which we want to reject
        meta(*args, **kwargs)
        return impl_aten(*args, **kwargs)

    # Right now prims don't support autograd (we can and should add an
    # argument that provides an implementation for backward here.)  Because we
    # don't have derivative formulas, we must setup a custom autograd function
    # that raises an error if backwards is invoked
    def _autograd_impl(*args, **kwargs):
        return backwards_not_supported(_prim)(*args, **kwargs)

    def _backend_select_impl(*args, **kwargs):
        if kwargs.get("device") and kwargs["device"].type == "meta":
            return meta(*args, **kwargs)
        else:
            return _prim_impl(*args, **kwargs)

    name = schema.split("(")[0]
    prim_impl.impl(name, _prim_impl)
    prim_autograd_impl.impl(name, _autograd_impl)
    prim_meta_impl.impl(name, meta)

    _prim_packet = getattr(torch.ops.prims, name)
    _prim = _prim_packet.default

    from torch._subclasses.fake_tensor import contains_tensor_types

    if not any(contains_tensor_types(a.type) for a in _prim._schema.arguments):
        prim_backend_select_impl.impl(name, _backend_select_impl)

    for p in (_prim_packet, _prim):
        p.__doc__ = doc
        p.return_type = return_type  # type: ignore[attr-defined]

        p.schema = schema
        p.prim_impl = _prim_impl
        p.prim_meta_impl = meta

    return _prim


class ELEMENTWISE_PRIM_TYPE_PROMOTION_KIND(Enum):
    DEFAULT = (0,)
    ALWAYS_BOOL = (2,)
    COMPLEX_TO_FLOAT = (3,)


# TODO: implement dtype validation here, too, or on the corresponding refs
def _elementwise_meta(
    *args,
    type_promotion: ELEMENTWISE_PRIM_TYPE_PROMOTION_KIND,
    args_with_fixed_dtypes: Tuple[TensorLikeType, ...] = None,
) -> FakeTensor:
    """
    Meta function for elementwise operations that produce outputs in the same dtype
    as their inputs.

    Stride logic is currently incorrect.
    """

    assert len(args) > 0

    utils.check_same_dtype(*args)

    args_ = list(args)
    if args_with_fixed_dtypes is not None:
        args_.extend(args_with_fixed_dtypes)

    utils.check_same_device(*args_, allow_cpu_scalar_tensors=True)
    utils.check_same_shape(*args_, allow_cpu_scalar_tensors=True)

    strides = utils.compute_elementwise_output_strides(*args_)
    shape = utils.extract_shape(*args_, allow_cpu_scalar_tensors=True)

    # Acquires the dtype
    dtype = None
    scalar_type = None
    for arg in args:
        if isinstance(arg, TensorLike):
            if not utils.is_cpu_scalar_tensor(arg):
                dtype = arg.dtype
                break
            else:
                dtype = arg.dtype
        elif isinstance(arg, Number):
            scalar_type = type(arg)

    if dtype is None and scalar_type is not None:
        dtype = utils.type_to_dtype(scalar_type)

    # Acquires the device (if it exists) or number
    device = None
    number = None
    for arg in args_:
        if isinstance(arg, TensorLike):
            device = arg.device
            break

        elif isinstance(arg, Number):
            if number is None:
                number = arg

    # NOTE: type promotion behavior here is mostly hidden from tests because
    # references will typically handle the type promotion properly even if this doesn't
    # (but getting it wrong will cause too many casts to be inserted in traces!)
    if device is not None:
        assert dtype is not None
        if type_promotion == ELEMENTWISE_PRIM_TYPE_PROMOTION_KIND.DEFAULT:
            dtype = dtype
        elif type_promotion == ELEMENTWISE_PRIM_TYPE_PROMOTION_KIND.ALWAYS_BOOL:
            dtype = torch.bool
        elif type_promotion == ELEMENTWISE_PRIM_TYPE_PROMOTION_KIND.COMPLEX_TO_FLOAT:
            if utils.is_complex_dtype(dtype):
                dtype = utils.corresponding_real_dtype(dtype)
            else:
                dtype = dtype

        return TensorMeta(device=device, shape=shape, strides=strides, dtype=dtype)

    # Number case
    # NOTE: this case is not currently exercised
    # TODO: fix number type promotion (bool, complex->float)
    assert not isinstance(number, torch.SymIntNode), "NYI"
    assert not isinstance(number, torch.SymFloatNode), "NYI"
    return TensorMeta(number)


def _complex_only_elementwise_meta(*args, **kwargs):
    utils.check(
        utils.is_complex_dtype(args[0].dtype), lambda: "Only complex dtype is supported"
    )
    return _elementwise_meta(*args, **kwargs)


def _make_elementwise_unary_prim(
    name: str, *, type_promotion: ELEMENTWISE_PRIM_TYPE_PROMOTION_KIND, **kwargs
):
    """
    Creates an elementwise unary prim.
    """

    return _make_prim(
        schema=f"{name}(Tensor self) -> Tensor",
        meta=partial(_elementwise_meta, type_promotion=type_promotion),
        return_type=RETURN_TYPE.NEW,
        **kwargs,
    )


def _make_elementwise_binary_prim(
    name: str, *, type_promotion: ELEMENTWISE_PRIM_TYPE_PROMOTION_KIND, **kwargs
):
    """
    Creates an elementwise binary prim.
    """

    return _make_prim(
        schema=f"{name}(Tensor self, Tensor other) -> Tensor",
        meta=partial(_elementwise_meta, type_promotion=type_promotion),
        return_type=RETURN_TYPE.NEW,
        **kwargs,
    )


def _not_impl(*args, **kwargs):
    raise NotImplementedError


#
# Elementwise unary operations
#


abs = _make_elementwise_unary_prim(
    "abs",
    impl_aten=torch.abs,
    doc="",
    type_promotion=ELEMENTWISE_PRIM_TYPE_PROMOTION_KIND.COMPLEX_TO_FLOAT,
)

acos = _make_elementwise_unary_prim(
    "acos",
    impl_aten=torch.acos,
    doc="",
    type_promotion=ELEMENTWISE_PRIM_TYPE_PROMOTION_KIND.DEFAULT,
)

acosh = _make_elementwise_unary_prim(
    "acosh",
    impl_aten=torch.acosh,
    doc="",
    type_promotion=ELEMENTWISE_PRIM_TYPE_PROMOTION_KIND.DEFAULT,
)

asin = _make_elementwise_unary_prim(
    "asin",
    impl_aten=torch.asin,
    doc="",
    type_promotion=ELEMENTWISE_PRIM_TYPE_PROMOTION_KIND.DEFAULT,
)

asinh = _make_elementwise_unary_prim(
    "asinh",
    impl_aten=torch.asinh,
    doc="",
    type_promotion=ELEMENTWISE_PRIM_TYPE_PROMOTION_KIND.DEFAULT,
)

atan = _make_elementwise_unary_prim(
    "atan",
    impl_aten=torch.atan,
    doc="",
    type_promotion=ELEMENTWISE_PRIM_TYPE_PROMOTION_KIND.DEFAULT,
)

atanh = _make_elementwise_unary_prim(
    "atanh",
    impl_aten=torch.atanh,
    doc="",
    type_promotion=ELEMENTWISE_PRIM_TYPE_PROMOTION_KIND.DEFAULT,
)

cos = _make_elementwise_unary_prim(
    "cos",
    impl_aten=torch.cos,
    doc="",
    type_promotion=ELEMENTWISE_PRIM_TYPE_PROMOTION_KIND.DEFAULT,
)

cosh = _make_elementwise_unary_prim(
    "cosh",
    impl_aten=torch.cosh,
    doc="",
    type_promotion=ELEMENTWISE_PRIM_TYPE_PROMOTION_KIND.DEFAULT,
)

bessel_i0 = _make_elementwise_unary_prim(
    "bessel_i0",
    impl_aten=torch.i0,
    doc="",
    type_promotion=ELEMENTWISE_PRIM_TYPE_PROMOTION_KIND.DEFAULT,
)

<<<<<<< HEAD
bessel_i1 = _make_elementwise_unary_prim(
    "bessel_i1",
    impl_aten=torch.special.i1,
    doc="",
    type_promotion=ELEMENTWISE_PRIM_TYPE_PROMOTION_KIND.DEFAULT,
)

=======
>>>>>>> e38b3424
bessel_i0e = _make_elementwise_unary_prim(
    "bessel_i0e",
    impl_aten=torch.special.i0e,
    doc="",
    type_promotion=ELEMENTWISE_PRIM_TYPE_PROMOTION_KIND.DEFAULT,
)

bessel_i1 = _make_elementwise_unary_prim(
    "bessel_i1",
    impl_aten=torch.special.i1,
    doc="",
    type_promotion=ELEMENTWISE_PRIM_TYPE_PROMOTION_KIND.DEFAULT,
)

bessel_i1e = _make_elementwise_unary_prim(
    "bessel_i1e",
    impl_aten=torch.special.i1e,
    doc="",
    type_promotion=ELEMENTWISE_PRIM_TYPE_PROMOTION_KIND.DEFAULT,
)

bitwise_not = _make_elementwise_unary_prim(
    "bitwise_not",
    impl_aten=torch.bitwise_not,
    doc="",
    type_promotion=ELEMENTWISE_PRIM_TYPE_PROMOTION_KIND.DEFAULT,
)


def _cbrt_aten(a: torch.Tensor) -> Tensor:
    utils.check(
        not a.is_complex(),
        lambda: "cbrt: Complex inputs not supported. Consider calling torch.pow(a, 1.0/3.0)",
    )
    # Returns the real cubic root of the number.
    # Note that if a < 0, pow(a, (1. / 3.)) returns th complex number
    # exp(1/3 * log(a)) = exp(1/3 * (log(abs(a)) + pi*i)) = cbrt(abs(a)) * e^{pi/3*i}
    # which is a complex number.
    # For more info see the section Note in
    # https://en.cppreference.com/w/cpp/numeric/math/cbrt
    return torch.copysign(torch.pow(a.abs(), 1 / 3), a)


cbrt = _make_elementwise_unary_prim(
    "cbrt",
    impl_aten=_cbrt_aten,
    doc="",
    type_promotion=ELEMENTWISE_PRIM_TYPE_PROMOTION_KIND.DEFAULT,
)

ceil = _make_elementwise_unary_prim(
    "ceil",
    impl_aten=torch.ceil,
    doc="",
    type_promotion=ELEMENTWISE_PRIM_TYPE_PROMOTION_KIND.DEFAULT,
)


def _conj_physical_meta(input: TensorLikeType) -> TensorLikeType:
    if not input.dtype.is_complex:
        raise RuntimeError("prims.conj_physical is only defined for complex dtypes")

    strides = utils.compute_elementwise_output_strides(input)
    return TensorMeta(input, strides=strides)


conj_physical = _make_prim(
    schema="conj_physical(Tensor self) -> Tensor",
    meta=_conj_physical_meta,
    impl_aten=torch._conj_physical,
    doc="Returns the physical conjugation of a complex tensor",
    return_type=RETURN_TYPE.NEW,
)

digamma = _make_elementwise_unary_prim(
    "digamma",
    impl_aten=torch.digamma,
    doc="",
    type_promotion=ELEMENTWISE_PRIM_TYPE_PROMOTION_KIND.DEFAULT,
)

erf = _make_elementwise_unary_prim(
    "erf",
    impl_aten=torch.erf,
    doc="",
    type_promotion=ELEMENTWISE_PRIM_TYPE_PROMOTION_KIND.DEFAULT,
)

erf_inv = _make_elementwise_unary_prim(
    "erf_inv",
    impl_aten=torch.special.erfinv,
    doc="",
    type_promotion=ELEMENTWISE_PRIM_TYPE_PROMOTION_KIND.DEFAULT,
)

erfc = _make_elementwise_unary_prim(
    "erfc",
    impl_aten=torch.special.erfc,
    doc="",
    type_promotion=ELEMENTWISE_PRIM_TYPE_PROMOTION_KIND.DEFAULT,
)

exp = _make_elementwise_unary_prim(
    "exp",
    impl_aten=torch.exp,
    doc="",
    type_promotion=ELEMENTWISE_PRIM_TYPE_PROMOTION_KIND.DEFAULT,
)

expm1 = _make_elementwise_unary_prim(
    "expm1",
    impl_aten=torch.special.expm1,
    doc="",
    type_promotion=ELEMENTWISE_PRIM_TYPE_PROMOTION_KIND.DEFAULT,
)

exp2 = _make_elementwise_unary_prim(
    "exp2",
    impl_aten=torch.special.exp2,
    doc="",
    type_promotion=ELEMENTWISE_PRIM_TYPE_PROMOTION_KIND.DEFAULT,
)


def _fill_meta(a: TensorLikeType, value: NumberType) -> TensorLikeType:
    return _elementwise_meta(
        a, type_promotion=ELEMENTWISE_PRIM_TYPE_PROMOTION_KIND.DEFAULT
    )


# See https://github.com/pytorch/pytorch/issues/77932 for out-of-place fill request
def _fill_aten(a: Tensor, value: NumberType) -> Tensor:
    t = a * False
    with torch.no_grad():
        t.fill_(value)  # type: ignore[arg-type]
    return t


# NOTE: fill uses _make_prim directly because it has a value parameter
fill = _make_prim(
    schema="fill(Tensor self, Scalar value) -> Tensor",
    return_type=RETURN_TYPE.NEW,
    meta=_fill_meta,
    impl_aten=_fill_aten,
    doc="",
)

floor = _make_elementwise_unary_prim(
    "floor",
    impl_aten=torch.floor,
    doc="",
    type_promotion=ELEMENTWISE_PRIM_TYPE_PROMOTION_KIND.DEFAULT,
)

imag = _make_prim(
    schema="imag(Tensor self) -> Tensor",
    meta=partial(
        _complex_only_elementwise_meta,
        type_promotion=ELEMENTWISE_PRIM_TYPE_PROMOTION_KIND.COMPLEX_TO_FLOAT,
    ),
    return_type=RETURN_TYPE.VIEW,
    impl_aten=torch.imag,
    doc="",
)

isfinite = _make_elementwise_unary_prim(
    "isfinite",
    impl_aten=torch.isfinite,
    doc="",
    type_promotion=ELEMENTWISE_PRIM_TYPE_PROMOTION_KIND.ALWAYS_BOOL,
)

lgamma = _make_elementwise_unary_prim(
    "lgamma",
    impl_aten=torch.lgamma,
    doc="",
    type_promotion=ELEMENTWISE_PRIM_TYPE_PROMOTION_KIND.DEFAULT,
)

log = _make_elementwise_unary_prim(
    "log",
    impl_aten=torch.log,
    doc="",
    type_promotion=ELEMENTWISE_PRIM_TYPE_PROMOTION_KIND.DEFAULT,
)

log1p = _make_elementwise_unary_prim(
    "log1p",
    impl_aten=torch.log1p,
    doc="",
    type_promotion=ELEMENTWISE_PRIM_TYPE_PROMOTION_KIND.DEFAULT,
)

log2 = _make_elementwise_unary_prim(
    "log2",
    impl_aten=torch.log2,
    doc="",
    type_promotion=ELEMENTWISE_PRIM_TYPE_PROMOTION_KIND.DEFAULT,
)

log10 = _make_elementwise_unary_prim(
    "log10",
    impl_aten=torch.log10,
    doc="",
    type_promotion=ELEMENTWISE_PRIM_TYPE_PROMOTION_KIND.DEFAULT,
)

real = _make_prim(
    schema="real(Tensor self) -> Tensor",
    meta=partial(
        _complex_only_elementwise_meta,
        type_promotion=ELEMENTWISE_PRIM_TYPE_PROMOTION_KIND.COMPLEX_TO_FLOAT,
    ),
    return_type=RETURN_TYPE.VIEW,
    impl_aten=torch.real,
    doc="",
)

reciprocal = _make_elementwise_unary_prim(
    "reciprocal",
    impl_aten=torch.reciprocal,
    doc="",
    type_promotion=ELEMENTWISE_PRIM_TYPE_PROMOTION_KIND.DEFAULT,
)

neg = _make_elementwise_unary_prim(
    "neg",
    impl_aten=torch.neg,
    doc="",
    type_promotion=ELEMENTWISE_PRIM_TYPE_PROMOTION_KIND.DEFAULT,
)

round = _make_elementwise_unary_prim(
    "round",
    impl_aten=torch.round,
    doc="",
    type_promotion=ELEMENTWISE_PRIM_TYPE_PROMOTION_KIND.DEFAULT,
)

rsqrt = _make_elementwise_unary_prim(
    "rsqrt",
    impl_aten=torch.rsqrt,
    doc="",
    type_promotion=ELEMENTWISE_PRIM_TYPE_PROMOTION_KIND.DEFAULT,
)

sign = _make_elementwise_unary_prim(
    "sign",
    impl_aten=torch.sign,
    doc="",
    type_promotion=ELEMENTWISE_PRIM_TYPE_PROMOTION_KIND.DEFAULT,
)

signbit = _make_elementwise_unary_prim(
    "signbit",
    impl_aten=torch.signbit,
    doc="",
    type_promotion=ELEMENTWISE_PRIM_TYPE_PROMOTION_KIND.DEFAULT,
)

sin = _make_elementwise_unary_prim(
    "sin",
    impl_aten=torch.sin,
    doc="",
    type_promotion=ELEMENTWISE_PRIM_TYPE_PROMOTION_KIND.DEFAULT,
)

sinh = _make_elementwise_unary_prim(
    "sinh",
    impl_aten=torch.sinh,
    doc="",
    type_promotion=ELEMENTWISE_PRIM_TYPE_PROMOTION_KIND.DEFAULT,
)

sqrt = _make_elementwise_unary_prim(
    "sqrt",
    impl_aten=torch.sqrt,
    doc="",
    type_promotion=ELEMENTWISE_PRIM_TYPE_PROMOTION_KIND.DEFAULT,
)

tan = _make_elementwise_unary_prim(
    "tan",
    impl_aten=torch.tan,
    doc="",
    type_promotion=ELEMENTWISE_PRIM_TYPE_PROMOTION_KIND.DEFAULT,
)

tanh = _make_elementwise_unary_prim(
    "tanh",
    impl_aten=torch.tanh,
    doc="",
    type_promotion=ELEMENTWISE_PRIM_TYPE_PROMOTION_KIND.DEFAULT,
)

trunc = _make_elementwise_unary_prim(
    "trunc",
    impl_aten=torch.trunc,
    doc="",
    type_promotion=ELEMENTWISE_PRIM_TYPE_PROMOTION_KIND.DEFAULT,
)

#
# Elementwise binary operations
#

add = _make_elementwise_binary_prim(
    name="add",
    impl_aten=torch.add,
    doc="",
    type_promotion=ELEMENTWISE_PRIM_TYPE_PROMOTION_KIND.DEFAULT,
)

atan2 = _make_elementwise_binary_prim(
    name="atan2",
    impl_aten=torch.atan2,
    doc="",
    type_promotion=ELEMENTWISE_PRIM_TYPE_PROMOTION_KIND.DEFAULT,
)

bitwise_and = _make_elementwise_binary_prim(
    "bitwise_and",
    impl_aten=torch.bitwise_and,
    doc="",
    type_promotion=ELEMENTWISE_PRIM_TYPE_PROMOTION_KIND.DEFAULT,
)

bitwise_or = _make_elementwise_binary_prim(
    "bitwise_or",
    impl_aten=torch.bitwise_or,
    doc="",
    type_promotion=ELEMENTWISE_PRIM_TYPE_PROMOTION_KIND.DEFAULT,
)

bitwise_xor = _make_elementwise_binary_prim(
    "bitwise_xor",
    impl_aten=torch.bitwise_xor,
    doc="",
    type_promotion=ELEMENTWISE_PRIM_TYPE_PROMOTION_KIND.DEFAULT,
)

zeta = _make_elementwise_binary_prim(
    "zeta",
    impl_aten=torch.special.zeta,
    doc="",
    type_promotion=ELEMENTWISE_PRIM_TYPE_PROMOTION_KIND.DEFAULT,
)

# TODO: complex needs a special meta to account for its float -> complex behavior
# complex = _make_elementwise_binary_prim(
#   impl_aten=torch.complex,
#   doc="",
# )

# div prim performs truncation division on integer inputs
#   and true division for floating and complex inputs
def _div_aten(a, b):
    is_integral = isinstance(a, (bool, int)) or (
        isinstance(a, torch.Tensor) and utils.is_integer_dtype(a.dtype)
    )

    if is_integral:
        return torch.div(a, b, rounding_mode="trunc")
    else:
        return torch.true_divide(a, b)


div = _make_elementwise_binary_prim(
    "div",
    impl_aten=_div_aten,
    doc="",
    type_promotion=ELEMENTWISE_PRIM_TYPE_PROMOTION_KIND.DEFAULT,
)

eq = _make_elementwise_binary_prim(
    "eq",
    impl_aten=torch.eq,
    doc="",
    type_promotion=ELEMENTWISE_PRIM_TYPE_PROMOTION_KIND.ALWAYS_BOOL,
)

fmax = _make_elementwise_binary_prim(
    "fmax",
    impl_aten=torch.fmax,
    doc="",
    type_promotion=ELEMENTWISE_PRIM_TYPE_PROMOTION_KIND.DEFAULT,
)

fmin = _make_elementwise_binary_prim(
    "fmin",
    impl_aten=torch.fmin,
    doc="",
    type_promotion=ELEMENTWISE_PRIM_TYPE_PROMOTION_KIND.DEFAULT,
)

fmod = _make_elementwise_binary_prim(
    "fmod",
    impl_aten=torch.fmod,
    doc="",
    type_promotion=ELEMENTWISE_PRIM_TYPE_PROMOTION_KIND.DEFAULT,
)


gcd = _make_elementwise_binary_prim(
    "gcd",
    impl_aten=torch.gcd,
    doc="",
    type_promotion=ELEMENTWISE_PRIM_TYPE_PROMOTION_KIND.DEFAULT,
)


ge = _make_elementwise_binary_prim(
    "ge",
    impl_aten=torch.ge,
    doc="",
    type_promotion=ELEMENTWISE_PRIM_TYPE_PROMOTION_KIND.ALWAYS_BOOL,
)

gt = _make_elementwise_binary_prim(
    "gt",
    impl_aten=torch.gt,
    doc="",
    type_promotion=ELEMENTWISE_PRIM_TYPE_PROMOTION_KIND.ALWAYS_BOOL,
)

hypot = _make_elementwise_binary_prim(
    "hypot",
    impl_aten=torch.hypot,
    doc="",
    type_promotion=ELEMENTWISE_PRIM_TYPE_PROMOTION_KIND.DEFAULT,
)

igamma = _make_elementwise_binary_prim(
    "igamma",
    impl_aten=torch.special.gammainc,
    doc="",
    type_promotion=ELEMENTWISE_PRIM_TYPE_PROMOTION_KIND.DEFAULT,
)

igammac = _make_elementwise_binary_prim(
    "igammac",
    impl_aten=torch.special.gammaincc,
    doc="",
    type_promotion=ELEMENTWISE_PRIM_TYPE_PROMOTION_KIND.DEFAULT,
)

le = _make_elementwise_binary_prim(
    "le",
    impl_aten=torch.le,
    doc="",
    type_promotion=ELEMENTWISE_PRIM_TYPE_PROMOTION_KIND.ALWAYS_BOOL,
)

lt = _make_elementwise_binary_prim(
    "lt",
    impl_aten=torch.lt,
    doc="",
    type_promotion=ELEMENTWISE_PRIM_TYPE_PROMOTION_KIND.ALWAYS_BOOL,
)


# Note: the following impls are because torch.maximum and torch.mininum do not support scalar inputs
def _maximum_aten(
    a: Union[TensorLikeType, NumberType], b: Union[TensorLikeType, NumberType]
) -> TensorLikeType:
    if isinstance(a, TensorLike) and isinstance(b, Number):
<<<<<<< HEAD
        b = scalar_tensor(b, dtype=a.dtype)
    elif isinstance(b, TensorLike) and isinstance(a, Number):
        a = scalar_tensor(a, dtype=b.dtype)
=======
        b = scalar_tensor(b, dtype=a.dtype, device=a.device)
    elif isinstance(b, TensorLike) and isinstance(a, Number):
        a = scalar_tensor(a, dtype=b.dtype, device=b.device)
>>>>>>> e38b3424

    return torch.maximum(a, b)  # type: ignore[arg-type]


maximum = _make_elementwise_binary_prim(
    "maximum",
    impl_aten=_maximum_aten,
    doc="",
    type_promotion=ELEMENTWISE_PRIM_TYPE_PROMOTION_KIND.DEFAULT,
)


def _minimum_aten(
    a: Union[TensorLikeType, NumberType], b: Union[TensorLikeType, NumberType]
) -> TensorLikeType:
    if isinstance(a, TensorLike) and isinstance(b, Number):
<<<<<<< HEAD
        b = scalar_tensor(b, dtype=a.dtype)
    elif isinstance(b, TensorLike) and isinstance(a, Number):
        a = scalar_tensor(a, dtype=b.dtype)
=======
        b = scalar_tensor(b, dtype=a.dtype, device=a.device)
    elif isinstance(b, TensorLike) and isinstance(a, Number):
        a = scalar_tensor(a, dtype=b.dtype, device=b.device)
>>>>>>> e38b3424

    return torch.minimum(a, b)  # type: ignore[arg-type]


minimum = _make_elementwise_binary_prim(
    "minimum",
    impl_aten=_minimum_aten,
    doc="",
    type_promotion=ELEMENTWISE_PRIM_TYPE_PROMOTION_KIND.DEFAULT,
)

mul = _make_elementwise_binary_prim(
    "mul",
    impl_aten=torch.mul,
    doc="",
    type_promotion=ELEMENTWISE_PRIM_TYPE_PROMOTION_KIND.DEFAULT,
)

ne = _make_elementwise_binary_prim(
    "ne",
    impl_aten=torch.ne,
    doc="",
    type_promotion=ELEMENTWISE_PRIM_TYPE_PROMOTION_KIND.ALWAYS_BOOL,
)

nextafter = _make_elementwise_binary_prim(
    "nextafter",
    impl_aten=torch.nextafter,
    doc="",
    type_promotion=ELEMENTWISE_PRIM_TYPE_PROMOTION_KIND.DEFAULT,
)

pow = _make_elementwise_binary_prim(
    "pow",
    impl_aten=torch.pow,
    doc="",
    type_promotion=ELEMENTWISE_PRIM_TYPE_PROMOTION_KIND.DEFAULT,
)

remainder = _make_elementwise_binary_prim(
    "remainder",
    impl_aten=torch.remainder,
    doc="",
    type_promotion=ELEMENTWISE_PRIM_TYPE_PROMOTION_KIND.DEFAULT,
)


shift_left = _make_elementwise_binary_prim(
    "shift_left",
    impl_aten=torch.bitwise_left_shift,
    doc="",
    type_promotion=ELEMENTWISE_PRIM_TYPE_PROMOTION_KIND.DEFAULT,
)

shift_right_arithmetic = _make_elementwise_binary_prim(
    "shift_right_arithmetic",
    impl_aten=torch.bitwise_right_shift,
    doc="",
    type_promotion=ELEMENTWISE_PRIM_TYPE_PROMOTION_KIND.DEFAULT,
)

shift_right_logical = _not_impl

sub = _make_elementwise_binary_prim(
    "sub",
    impl_aten=torch.sub,
    doc="",
    type_promotion=ELEMENTWISE_PRIM_TYPE_PROMOTION_KIND.DEFAULT,
)

zeta = _make_elementwise_binary_prim(
    "zeta",
    impl_aten=torch.special.zeta,
    doc="",
    type_promotion=ELEMENTWISE_PRIM_TYPE_PROMOTION_KIND.DEFAULT,
)

#
# View operations
#
# TODO: model view relationships
# TODO: model storage
def _as_strided_meta(
    a: TensorLikeType, size: ShapeType, stride: StrideType, storage_offset: int
) -> TensorLikeType:
    assert len(size) == len(stride)
    assert storage_offset >= 0
    utils.validate_strides(stride)
    utils.validate_shape(size)

    if reduce(operator.mul, size) == 0:
        # NOTE: This special case is to avoid having to acquire the storage below
        # as_strided to shapes with no elements are trivially valid, so it's OK
        pass
    elif isinstance(a, torch.Tensor):
        utils.check_in_bounds_for_storage(a.storage(), size, stride, storage_offset)

    return TensorMeta(a, shape=size, strides=stride)


def _as_strided_aten(
    a: Tensor, size: ShapeType, stride: StrideType, storage_offset: int
) -> Tensor:
    return torch.as_strided(a, size, stride, storage_offset)


_as_strided_doc = """
    Creates a view of the tensor with the given shape (size), strides (stride) and
    storage offset (storage_offset).
"""

as_strided = _make_prim(
    schema="as_strided(Tensor(a!) a, SymInt[] size, SymInt[] stride, SymInt storage_offset) -> Tensor(a!)",
    meta=_as_strided_meta,
    impl_aten=_as_strided_aten,
    return_type=RETURN_TYPE.VIEW,
    doc=_as_strided_doc,
)


def _broadcast_in_dim_meta(
    a: TensorLikeType, shape: ShapeType, broadcast_dimensions: Sequence[int]
):
    # Type checks
    assert isinstance(a, TensorLike)
    assert isinstance(shape, Sequence)
    assert isinstance(broadcast_dimensions, Sequence)

    # every dimension must be accounted for
    assert a.ndim == len(broadcast_dimensions)

    # broadcast shape must have weakly more dimensions
    assert len(shape) >= a.ndim

    # broadcast_dimensions must be an ascending sequence
    # (no relative reordering of dims) of integers and
    # each dimension must be within the new shape
    def _greater_than_reduce(acc, x):
        assert isinstance(x, int)
        assert x > acc
        assert x < len(shape)

        return x

    reduce(lambda acc, x: _greater_than_reduce(acc, x), broadcast_dimensions, -1)

    # shape must be broadcastable to
    for idx, new_idx in enumerate(broadcast_dimensions):
        assert a.shape[idx] == 1 or a.shape[idx] == shape[new_idx]

    new_strides = []
    original_idx = 0
    for idx in range(len(shape)):
        if idx in broadcast_dimensions:
            # Assigns a stride of zero to dimensions
            # which were actually broadcast
            if a.shape[original_idx] != shape[idx]:
                new_strides.append(0)
            else:
                new_strides.append(a.stride()[original_idx])
            original_idx = original_idx + 1
        else:
            new_strides.append(0)

    return TensorMeta(a, shape=shape, strides=new_strides)


def _broadcast_in_dim_aten(a, shape, broadcast_dimensions):
    s = list(shape)
    for broadcast_dimension in broadcast_dimensions:
        s[broadcast_dimension] = -1

    v = a
    for idx, x in enumerate(s):
        if x != -1:
            v = v.unsqueeze(idx)

    return v.expand(shape)


_broadcast_in_dim_doc = """
  Creates a view of a with the specified shape.

  Allows adding dimensions of any length and broadcasting
  dimensions of length one in a to any length.

  The location of the broadcast dimensions must be specified
  using the broadcast_dimensions argument. Changing the
  relative order of dimensions is not supported.
  """

broadcast_in_dim = _make_prim(
    schema="broadcast_in_dim(Tensor(a) a, SymInt[] shape, int[] broadcast_dimensions) -> Tensor(a)",
    meta=_broadcast_in_dim_meta,
    impl_aten=_broadcast_in_dim_aten,
    return_type=RETURN_TYPE.VIEW,
    doc=_broadcast_in_dim_doc,
)


def _collapse_view_helper(
    a: TensorLikeType, start: int, end: int
) -> Tuple[Optional[ShapeType], Optional[StrideType]]:
    assert isinstance(a, TensorLike)

    # Special-case for zero dimensional tensors
    if a.ndim == 0:
        shape = (1,)
        strides = (1,)
    else:
        shape = a.shape  # type: ignore[assignment]
        strides = a.stride()

    utils.validate_idx(len(shape), start)
    utils.validate_exclusive_idx(len(shape), end)

    # Verifies end is strictly greater than start
    # (Collapse requires a non-empty interval)
    if end <= start:
        msg = "Attempting to collapse but end, {0}, is less than or equal to start, {1}!".format(
            end, start
        )
        raise ValueError(msg)

    if a.ndim == 0 or (end - 1 == start):
        return shape, strides

    length = shape[end - 1]
    stride = strides[end - 1]
    for idx in reversed(range(start, end - 1)):
        if shape[idx] == 0 or shape[idx + 1] == 0:
            length = 0
            stride = 0
            break

        if shape[idx] == 1:
            continue

        length = length * shape[idx]
        stride = min(stride, strides[idx])

        if (
            a.numel() > 0
            and shape[idx + 1] != 1
            and not (strides[idx] == strides[idx + 1] * shape[idx + 1])
        ):
            return None, None

    new_shape = shape[:start] + (length,) + shape[end:]
    new_strides = strides[:start] + (stride,) + strides[end:]

    # NOTE: when the input has no elements it's restrided as if it were contiguous
    if a.numel() == 0:
        new_strides = utils.make_contiguous_strides_for(new_shape)

    return new_shape, new_strides


def _collapse_view_meta(a: TensorLikeType, start: int, end: int) -> TensorLikeType:
    new_shape, new_strides = _collapse_view_helper(a, start, end)

    if new_shape is None:
        msg = "Attempting to view a collapsed tensor, but no such view exists!"
        raise ValueError(msg)

    return TensorMeta(a, shape=new_shape, strides=new_strides)


def _collapse_view_aten(a: Tensor, start: int, end: int) -> Tensor:
    # Special-cases zero-dim tensors
    if a.ndim == 0:
        shape = (1,)
    else:
        shape = a.shape  # type: ignore[assignment]

    dim_length = 1
    for idx in range(start, end):
        dim_length = dim_length * shape[idx]

    new_shape = shape[0:start] + (dim_length,) + shape[end:]

    return a.view(new_shape)


_collapse_view_doc = """
  Creates a view of a with the dimensions between
  start (inclusive) and end (exclusive) merged into a
  single dimension.

  If it's not possible to take such a view then an error
  is thrown. See collapse instead.

  The dimensions can be merged if and only if
  they are all "nested" with each other. That is, they all
  have the property that

  stride[i] = stride[i+1] * shape[i+1]

  for all i in [start, end - 1).
  """

collapse_view = _make_prim(
    schema="collapse_view(Tensor(a) a, int start, int end) -> Tensor(a)",
    meta=_collapse_view_meta,
    impl_aten=_collapse_view_aten,
    return_type=RETURN_TYPE.VIEW,
    doc=_collapse_view_doc,
)


def _conj_meta(a: TensorLikeType) -> TensorLikeType:
    if not a.dtype.is_complex:
        raise RuntimeError("Expected complex dtype in prims.conj")
    return TensorMeta(a)


_conj_doc = """
Returns a conjugated view of the original tensor
"""

conj = _make_prim(
    schema="conj(Tensor(a) a) -> Tensor(a)",
    meta=_conj_meta,
    impl_aten=torch.conj,
    return_type=RETURN_TYPE.VIEW,
    doc=_conj_doc,
)


def expand_dims(
    a: TensorLikeType, dimensions: DimsSequenceType, ndim=None
) -> TensorLikeType:
    """
    Creates a view of a with a.ndim + len(dimensions) dimensions, with new
    dimensions of length one at the dimensions specified by dimensions.
    """
    if ndim is not None:
        # TODO: this is only here to support the unsqueeze ref
        dims = sorted(utils.canonicalize_dims(ndim, dimensions))  # type: ignore[arg-type]
    else:
        dims = sorted(utils.canonicalize_dims(a.ndim, dimensions))  # type: ignore[arg-type]
    if len(set(dims)) != len(dims):
        msg = "Received duplicate dimensions to expand in {0}".format(str(dimensions))
        raise ValueError(msg)

    new_shape = list(a.shape)
    for idx in dims:
        new_shape.insert(idx, 1)

    broadcast_dimensions = [
        idx for idx in range(len(new_shape)) if idx not in dimensions
    ]
    return broadcast_in_dim(a, new_shape, broadcast_dimensions)


# Note: saves the Python slice object because we're about to clobber its name with the slice prim
pyslice: Type[slice] = slice  # type: ignore[has-type]


def _slice_meta(
    a: TensorLikeType,
    start_indices: DimsSequenceType,
    limit_indices: DimsSequenceType,
    strides: Optional[StrideType] = None,
) -> TensorLikeType:
    _strides = strides if strides is not None else [1] * len(start_indices)

    if a.ndim != len(start_indices):
        msg = "Attempting to slice tensor of rank {0} with start_indices of length {1}!".format(
            a.ndim, len(start_indices)
        )
        raise ValueError(msg)

    if a.ndim != len(limit_indices):
        msg = "Attempting to slice tensor of rank {0} with limit_indices of length {1}!".format(
            a.ndim, len(limit_indices)
        )
        raise ValueError(msg)

    if a.ndim != len(_strides):
        msg = (
            "Attempting to slice tensor of rank {0} with strides of length {1}!".format(
                a.ndim, len(limit_indices)
            )
        )
        raise ValueError(msg)

    for x, y in zip(start_indices, a.shape):
        if x < 0:
            msg = "Attempting to slice a tensor with a negative start index of {0}!".format(
                x
            )
            raise ValueError(msg)
        if x > y:
            msg = (
                "Attempting to slice a tensor but a start index in {0} is greater than"
                " the length of its corresponding dimension in shape {1}".format(
                    start_indices, a.shape
                )
            )
            raise ValueError(msg)

    for x, y, z in zip(limit_indices, a.shape, start_indices):
        if x < 0:
            msg = "Attempting to slice a tensor with a negative stop index of {0}!".format(
                x
            )
            raise ValueError(msg)
        if x > y:
            msg = (
                "Attempting to slice a tensor but a stop index in {0} is greater than the length of "
                " its corresponding dimension in shape {1}".format(
                    limit_indices, a.shape
                )
            )
            raise ValueError(msg)
        if x < z:
            msg = (
                "Attempting to slice a tensor but a start index in {0} is greater than "
                " its corresponding stop index {1}".format(x, z)
            )

    for x in _strides:
        if x <= 0:
            msg = (
                "Attempting to slice a tensor with a non-positive step of {0}!".format(
                    x
                )
            )
            raise ValueError(msg)

    new_shape = []
    for x, y, z in zip(start_indices, limit_indices, _strides):
        new_shape.append(math.floor((y - x) / z))

    new_strides = []
    for x, y in zip(a.stride(), _strides):
        new_strides.append(x * y)

    return TensorMeta(a, shape=new_shape, strides=new_strides)


def _slice_aten(
    a: Tensor,
    start_indices: DimsSequenceType,
    limit_indices: DimsSequenceType,
    strides: Optional[StrideType] = None,
) -> Tensor:
    _strides = strides if strides is not None else [1] * len(start_indices)

    slices = []
    for start, stop, step in zip(start_indices, limit_indices, _strides):
        slices.append(pyslice(start, stop, step))

    return operator.getitem(a, slices)  # type: ignore[call-overload]


_slice_doc = """
    Creates a view of a "bounding box" within the tensor.

    The bounding box is specified independently in each of the tensor's dimensions.
    start_indices and limit_indices describe the box's boundaries for their corresponding
    dimensions. If strides is specified then they specify the step size between elements
    in their corresponding dimension.

    This operation is analogous to slicing in NumPy, but does not permit slices where
    the stop indices are less than the start indices.
    """

slice = _make_prim(
    schema="slice(Tensor(a) a, SymInt[] start_indices, SymInt[] limit_indices, SymInt[]? strides=None) -> Tensor(a)",
    meta=_slice_meta,
    impl_aten=_slice_aten,
    return_type=RETURN_TYPE.VIEW,
    doc=_slice_doc,
)


def _slice_in_dim_meta(
    a: TensorLikeType,
    start_index: int,
    limit_index: int,
    stride: int = 1,
    axis: int = 0,
) -> TensorLikeType:
    if axis < 0:
        msg = "slice_in_dim: received a negative axis {0}".format(axis)
        raise ValueError(msg)
    if axis >= a.ndim:
        msg = "slice_in_dim: axis {0} is greater or equal to the rank {1} of the tensor".format(
            axis, a.ndim
        )
        raise ValueError(msg)

    if start_index < 0:
        msg = "slice_in_dim: received a negative start_index {0}".format(start_index)
        raise ValueError(msg)

    if start_index > a.shape[axis]:
        msg = "slice_in_dim: start_index is greater than the length {0} of dimension {1}".format(
            start_index, axis
        )
        raise ValueError(msg)

    if limit_index > a.shape[axis]:
        msg = "slice_in_dim: limit_index is greater than the length {0} of dimension {1}".format(
            limit_index, axis
        )
        raise ValueError(msg)

    if limit_index < start_index:
        msg = "slice_in_dim: received a limit_index {0} less than the start_index {1}".format(
            limit_index, start_index
        )
        raise ValueError(msg)

    if stride < 0:
        msg = "slice_in_dim: received a non-positive stride of {0}!".format(stride)
        raise ValueError(msg)

    start_indices = [0] * a.ndim
    limit_indices = list(a.shape)
    strides = [1] * a.ndim

    start_indices[axis] = start_index
    limit_indices[axis] = limit_index
    strides[axis] = stride

    return _slice_meta(a, start_indices, limit_indices, strides)


def _slice_in_dim_aten(
    a: Tensor,
    start_index: int,
    limit_index: int,
    stride: int = 1,
    axis: int = 0,
) -> Tensor:
    start_indices = [0] * a.ndim
    limit_indices = list(a.shape)
    strides = [1] * a.ndim

    start_indices[axis] = start_index
    limit_indices[axis] = limit_index
    strides[axis] = stride

    return slice(a, start_indices, limit_indices, strides)


_slice_in_dim_doc = """
    Convenience wrapper for slicing just one dimension using slice.
    """

# TODO: make stride SymInt
slice_in_dim = _make_prim(
    schema="slice_in_dim(Tensor(a) a, SymInt start_index, SymInt limit_index, int stride=1, int axis=0) -> Tensor(a)",
    meta=_slice_in_dim_meta,
    impl_aten=_slice_in_dim_aten,
    return_type=RETURN_TYPE.VIEW,
    doc=_slice_in_dim_doc,
)


def _split_dim_meta(a: TensorLikeType, dim: int, outer_length: int) -> TensorLikeType:
    assert isinstance(a, TensorLike)
    utils.validate_idx(a.ndim, dim)
    utils.validate_dim_length(outer_length)

    # Verifies the dim can be split with the specified lhs_length
    inner_length = a.shape[dim] // outer_length

    if (a.shape[dim] % outer_length) != 0:
        msg = "Attempting to split dimension of length {0}, but outer length of {1} divides it with a remainder!".format(
            a.shape[dim], outer_length
        )
        raise ValueError(msg)

    new_shape: List[int] = []
    new_strides: List[int] = []
    for idx in range(a.ndim):
        if idx == dim:
            new_shape.extend((outer_length, inner_length))
            new_strides.extend((a.stride()[idx] * inner_length, a.stride()[idx]))
        else:
            new_shape.append(a.shape[idx])
            new_strides.append(a.stride()[idx])

    return TensorMeta(a, shape=new_shape, strides=new_strides)


def _split_dim_aten(a: Tensor, dim: int, outer_length: int) -> Tensor:
    inner_length = a.shape[dim] // outer_length
    new_shape = a.shape[0:dim] + (outer_length, inner_length) + a.shape[dim + 1 :]

    return a.view(new_shape)


_split_dim_doc = """
  Creates a view of a with the given dimension (of length l) split
  into two dimensions, with the outer of the two having
  length outer_length and the inner of the two having computed
  length inner_length such outer_length * inner_length = l.
  """

# TODO: consider renaming split_dim_view
split_dim = _make_prim(
    schema="split_dim(Tensor(a) a, int dim, SymInt outer_length) -> Tensor(a)",
    meta=_split_dim_meta,
    impl_aten=_split_dim_aten,
    return_type=RETURN_TYPE.VIEW,
    doc=_split_dim_doc,
)

# Note: allows dimensions to be specified redundantly
def _squeeze_meta(a: TensorLikeType, dimensions: Sequence) -> TensorLikeType:
    assert isinstance(a, TensorLike)

    for idx in dimensions:
        utils.validate_idx(a.ndim, idx)
        assert a.shape[idx] == 1

    new_shape = []
    new_strides = []
    for idx in range(len(a.shape)):
        if idx in dimensions:
            continue

        new_shape.append(a.shape[idx])
        new_strides.append(a.stride()[idx])

    return TensorMeta(a, shape=new_shape, strides=new_strides)


def _squeeze_aten(a: Tensor, dimensions: Sequence) -> Tensor:
    for idx in reversed(sorted(dimensions)):
        a = torch.squeeze(a, dim=idx)

    return a


_squeeze_doc = """
  Creates a view of the tensor with the specified dimensions removed.

  The removed dimensions must each have length one.
  """

squeeze = _make_prim(
    schema="squeeze(Tensor(a) a, int[] dimensions) -> Tensor(a)",
    meta=_squeeze_meta,
    impl_aten=_squeeze_aten,
    return_type=RETURN_TYPE.VIEW,
    doc=_squeeze_doc,
)


def _transpose_meta(a: TensorLikeType, permutation: DimsSequenceType) -> TensorLikeType:
    if a.ndim != len(permutation):
        msg = "Attempting to permute a tensor of rank {0}, but received a permutation of length {1}!".format(
            a.ndim, len(permutation)
        )
        raise ValueError(msg)

    if not utils.is_valid_permutation(a.ndim, permutation):
        msg = "Received an invalid permutation, {0}!".format(permutation)
        raise ValueError(msg)

    new_shape = [0] * a.ndim
    new_strides = [0] * a.ndim
    for idx, dim in enumerate(permutation):
        new_shape[idx] = a.shape[dim]
        new_strides[idx] = a.stride()[dim]

    return TensorMeta(a, shape=tuple(new_shape), strides=tuple(new_strides))


def _transpose_aten(a: Tensor, permutation: DimsSequenceType) -> Tensor:
    return torch.permute(a, permutation)


_transpose_doc = """
    Creates a view of the tensor with its dimensions permuted.

    The length of the permutation must be the rank of the tensor,
    and each element of the permutation specifies the new order
    for the corresponding dimension.
    """

transpose = _make_prim(
    schema="transpose(Tensor(a) a, int[] permutation) -> Tensor(a)",
    meta=_transpose_meta,
    impl_aten=_transpose_aten,
    return_type=RETURN_TYPE.VIEW,
    doc=_transpose_doc,
)


def _view_of_meta(a: TensorLikeType) -> TensorLikeType:
    return TensorMeta(a)


def _view_of_aten(a: Tensor) -> Tensor:
    return a.view(a.shape)


_view_of_doc = """
    Creates a view of the tensor.
    """

view_of = _make_prim(
    schema="view_of(Tensor(a) a) -> Tensor",
    meta=_view_of_meta,
    impl_aten=_view_of_aten,
    return_type=RETURN_TYPE.VIEW,
    doc=_view_of_doc,
)

#
# Shape operations
#
def collapse(a: Tensor, start: int, end: int) -> Tensor:
    """
    Wrapper around reshape that collapses a span of dimensions.

    See collapse_view for the corresponding view operation.
    """

    dim_length = 1
    for idx in range(start, end):
        dim_length = dim_length * a.shape[idx]

    new_shape = a.shape[0:start] + (dim_length,) + a.shape[end:]
    return reshape(a, new_shape)


# TODO: review stride logic
def _cat_meta(tensors: Sequence[TensorLikeType], dim: int) -> TensorLikeType:
    # Verifies same shape (except in the concat dimension)
    shape = tensors[0].shape
    concat_length = 0
    for tensor_idx, tensor in enumerate(tensors):
        for idx, (common_length, length) in enumerate(zip(shape, tensor.shape)):
            if idx == dim:
                concat_length = concat_length + length
            elif length != common_length:
                raise RuntimeError(
                    f"Sizes of tensors must match except in dimension {dim}. "
                    "Expected {common_length} but got {length} for tensor number "
                    "{tensor_idx} in the list"
                )

    new_shape = list(tensors[0].shape).copy()
    new_shape[dim] = concat_length
    return TensorMeta(
        tensors[0],
        shape=new_shape,
        strides=utils.make_contiguous_strides_for(new_shape),
    )


def _cat_aten(tensors: Union[Tuple[Tensor, ...], List[Tensor]], dim: int) -> Tensor:
    return torch.cat(tensors, dim)


_cat_doc = """
  Concatenates tensors along the specified dimension.

  The tensors' shapes must have the same rank and same length for other dimensions.
  """

cat = _make_prim(
    schema="cat(Tensor[] tensors, int dim) -> Tensor",
    meta=_cat_meta,
    impl_aten=_cat_aten,
    return_type=RETURN_TYPE.NEW,
    doc=_cat_doc,
)


def _reshape_meta(a: TensorLikeType, shape: ShapeType):
    assert isinstance(a, TensorLike)
    utils.validate_shape(shape)

    # Validates the tensor and the requested shape have the
    # same number of elements
    numel = reduce(operator.mul, shape)
    if numel != a.numel():
        msg = "Attempting to reshape a tensor with {0} elements to a shape with {1} elements!".format(
            a.numel(), numel
        )
        raise ValueError(msg)

    return TensorMeta(a, shape=shape, strides=utils.make_contiguous_strides_for(shape))


def _reshape_aten(a: Tensor, shape: ShapeType) -> Tensor:
    return a.reshape(shape).contiguous().clone()


_reshape_doc = """
  Creates a contiguous tensor with the specified shape
  containing a copy of the data in a.
  """
reshape = _make_prim(
    schema="reshape(Tensor a, SymInt[] shape) -> Tensor",
    meta=_reshape_meta,
    impl_aten=_reshape_aten,
    return_type=RETURN_TYPE.NEW,
    doc=_reshape_doc,
)


def _rev_meta(a: TensorLikeType, dims: DimsSequenceType) -> TensorLikeType:
    utils.validate_dimension_indices(a.ndim, dims)
    return TensorMeta(a)


_rev_doc = """
    Reverses the order of elements along the given dimensions.
    """

rev = _make_prim(
    schema="rev(Tensor a, int[] dims) -> Tensor",
    meta=_rev_meta,
    impl_aten=torch.flip,
    return_type=RETURN_TYPE.NEW,
    doc=_rev_doc,
)

#
# Conditional prims
#


def _where_meta(
    pred: TensorLikeType, a: TensorLikeType, b: TensorLikeType
) -> TensorLikeType:

    return _elementwise_meta(
        a,
        b,
        type_promotion=ELEMENTWISE_PRIM_TYPE_PROMOTION_KIND.DEFAULT,
        args_with_fixed_dtypes=(pred,),
    )


_where_doc = """
  Selects elements from a and b according to pred.

  Where pred is true the result contains the element from a, and
  where pred is false the result contains the element from b.
  """

where = _make_prim(
    schema="where(Tensor pred, Tensor a, Tensor b) -> Tensor",
    meta=_where_meta,
    impl_aten=torch.where,
    return_type=RETURN_TYPE.NEW,
    doc=_where_doc,
)

#
# Type conversions
#
def _convert_element_type_meta(a: TensorLikeType, dtype: torch.dtype) -> TensorLikeType:
    # Type checks
    assert isinstance(a, TensorLike)
    assert isinstance(dtype, torch.dtype)

    strides = utils.compute_elementwise_output_strides(a)

    return TensorMeta(a, strides=strides, dtype=dtype)


def _convert_element_type_aten(a: Tensor, dtype: torch.dtype) -> Tensor:

    # Propagates requires grad when possible
    if not utils.is_grad_dtype(dtype):
        requires_grad = False
    else:
        # TODO: update meta objects so this can be acquired directly
        try:
            requires_grad = a.requires_grad
        except Exception as e:
            requires_grad = False

    result = torch.empty_like(
        a, device=a.device, dtype=dtype, requires_grad=requires_grad
    )
    with torch.no_grad():
        return copy_to(result, a)


_convert_element_type_doc = """
  Creates a copy of a tensor with the given dtype.
  """

convert_element_type = _make_prim(
    schema="convert_element_type(Tensor a, ScalarType dtype) -> Tensor",
    meta=_convert_element_type_meta,
    impl_aten=_convert_element_type_aten,
    return_type=RETURN_TYPE.NEW,
    doc=_convert_element_type_doc,
)


def _device_put_meta(
    a: TensorLikeType, device: Union[str, torch.device]
) -> TensorLikeType:
    assert isinstance(a, TensorLike)
    assert isinstance(device, (str, torch.device))

    return TensorMeta(a, device=utils.canonicalize_device(device))


def _device_put_aten(a: Tensor, device: Union[str, torch.device]) -> Tensor:
    return a.to(device)


_device_put_doc = """
  Creates a copy of a tensor on the given device.
  """

device_put = _make_prim(
    schema="device_put(Tensor a, Device device) -> Tensor",
    meta=_device_put_meta,
    impl_aten=_device_put_aten,
    return_type=RETURN_TYPE.NEW,
    doc=_device_put_doc,
)

# NOTE: need to model meta scalars
# See https://github.com/pytorch/pytorch/issues/78070
def _item_meta(a: TensorLikeType) -> FakeTensor:
    number_type = utils.dtype_to_type(a.dtype)
    return TensorMeta(number_type(-1))


_item_doc = """
    Converts a tensor with one element to a Python number.
"""

# TODO: create a new return type for scalars?
# FIXME: currently returns integers for boolean tensors
# https://github.com/pytorch/pytorch/issues/78071
item = _make_prim(
    schema="item(Tensor a) -> Scalar",
    meta=_item_meta,
    impl_aten=torch.Tensor.item,
    return_type=RETURN_TYPE.NEW,
    doc=_item_doc,
)

# NOTE: need to model meta scalars
# See https://github.com/pytorch/pytorch/issues/78070
def _maximum_value_meta(dtype: torch.dtype) -> FakeTensor:
    number_type = utils.dtype_to_type(dtype)
    return TensorMeta(number_type(-1))


def _maximum_value_aten(dtype: torch.dtype):
    if dtype == torch.bool:
        return True
    elif dtype.is_complex or dtype.is_floating_point:
        return torch.finfo(dtype).max
    else:
        return torch.iinfo(dtype).max


_maximum_value_doc = """
    Return the maximum finite value for a dtype.
"""

# TODO: create a new return type for scalars?
# FIXME: currently returns integers for boolean tensors
# https://github.com/pytorch/pytorch/issues/78071
maximum_value = _make_prim(
    schema="maximum_value(ScalarType dtype) -> Scalar",
    meta=_maximum_value_meta,
    impl_aten=_maximum_value_aten,
    return_type=RETURN_TYPE.NEW,
    doc=_maximum_value_doc,
)


# NOTE: need to model meta scalars
# See https://github.com/pytorch/pytorch/issues/78070
def _minimum_value_meta(dtype: torch.dtype) -> FakeTensor:
    number_type = utils.dtype_to_type(dtype)
    return TensorMeta(number_type(-1))


def _minimum_value_aten(dtype: torch.dtype):
    if dtype == torch.bool:
        return False
    elif dtype.is_complex or dtype.is_floating_point:
        return torch.finfo(dtype).min
    else:
        return torch.iinfo(dtype).min


_minimum_value_doc = """
    Return the mimimum finite value for a dtype.
"""

# TODO: create a new return type for scalars?
# FIXME: currently returns integers for boolean tensors
# https://github.com/pytorch/pytorch/issues/78071
minimum_value = _make_prim(
    schema="minium_value(ScalarType dtype) -> Scalar",
    meta=_minimum_value_meta,
    impl_aten=_minimum_value_aten,
    return_type=RETURN_TYPE.NEW,
    doc=_minimum_value_doc,
)

# TODO: FIXME: strides are incorrect
def _to_dtype_meta(a: TensorLikeType, dtype: torch.dtype) -> TensorLikeType:
    strides = utils.make_contiguous_strides_for(a.shape)
    return TensorMeta(a, strides=strides, dtype=dtype)


def _to_dtype_aten(a: Tensor, dtype: torch.dtype) -> Tensor:
    return a.to(dtype)


_to_dtype_doc = """
    Creates a contiguous copy of a tensor with the given dtype.
"""

to_dtype = _make_prim(
    schema=("to_dtype(Tensor a, ScalarType dtype) -> Tensor"),
    meta=_to_dtype_meta,
    impl_aten=_to_dtype_aten,
    return_type=RETURN_TYPE.NEW,
    doc=_to_dtype_doc,
)

#
# Inplace operators
#


def _copy_to_meta(a: TensorLikeType, b: TensorLikeType):
    assert isinstance(a, TensorLike)
    assert isinstance(b, TensorLike)

    # Validates the cast is safe
    # TODO: move this as an option on the reference
    # a_typ = utils.dtype_to_type(a.dtype)
    # b_typ = utils.dtype_to_type(b.dtype)
    # if a_typ is not utils.get_higher_type(a_typ, b_typ):
    #     raise RuntimeError(str(b.dtype), " can't be cast safely to ", str(a.dtype), "!")

    # Validates the tensors have the same number of elements
    if a.numel() != b.numel():
        msg = "Attempting to copy {0} elements to a tensor with {1} elements!".format(
            b.numel(), a.numel()
        )
        raise RuntimeError(msg)

    return a


def _copy_to_aten(a: Tensor, b: Tensor) -> Tensor:
    return a.copy_(b)


_copy_to_doc = """
  Copies the data in b to a and returns the modified a.
  """

# TODO: Remove safe casting and implement on reference instead
copy_to = _make_prim(
    schema="copy_to(Tensor(a!) a, Tensor b) -> Tensor(a!)",
    meta=_copy_to_meta,
    impl_aten=_copy_to_aten,
    return_type=RETURN_TYPE.INPLACE,
    doc=_copy_to_doc,
)


def _resize_meta(a: TensorLikeType, shape: ShapeType):
    return a.resize_(shape)


def _resize_aten(a: Tensor, shape: ShapeType) -> Tensor:
    return a.resize_(shape)


_resize_doc = """
  Gives a tensor with no elements a new shape, returning the modified tensor.

  The tensor's strides are contiguous and its values are unitialized.
  """

# TODO: review support arbitrary resizes
resize = _make_prim(
    schema="resize(Tensor(a!) a, SymInt[] shape) -> Tensor(a!)",
    meta=_resize_meta,
    impl_aten=_resize_aten,
    return_type=RETURN_TYPE.INPLACE,
    doc=_resize_doc,
)


def _reduction_meta(inp, dims, *, output_dtype=None):
    """
    Meta function for single output reduction operations
    Stride logic is incorrect
    """
    assert isinstance(inp, TensorLike)
    if output_dtype is None:
        output_dtype = inp.dtype
    output_shape = utils.compute_reduction_output_shape(inp.shape, dims)
    return TensorMeta(
        shape=output_shape,
        strides=utils.make_contiguous_strides_for(output_shape),
        dtype=output_dtype,
        device=inp.device,
    )


def _var_reduction_meta(inp, dims, *, correction):
    if utils.is_complex_dtype(inp.dtype):
        output_dtype = utils.corresponding_real_dtype(inp.dtype)
    else:
        output_dtype = inp.dtype
    return _reduction_meta(inp, dims, output_dtype=output_dtype)


_sum_doc = """
    Computes the sum of elements in the input tensor over the list of dimensions
    specified in the dim argument
    """
_prod_doc = """
    Computes the product of elements in the input tensor over the list of dimensions
    specified in the dim argument
    """
_amax_doc = """
    Computes the maximum value of elements in the input tensor over the list of dimensions
    specified in the dim argument
    """
_amin_doc = """
    Computes the minimum value of elements in the input tensor over the list of dimensions
    specified in the dim argument
    """
_var_doc = """
    Computes the biased variance of x over the list of dimensions specified in the dim argument
    """


def _make_reduction_prim(name: str, impl_aten, doc):
    """Creates a reduction prim."""
    return _make_prim(
        schema=f"{name}(Tensor inp, int[]? dims, *, ScalarType? output_dtype=None) -> Tensor",
        meta=_reduction_meta,
        impl_aten=impl_aten,
        return_type=RETURN_TYPE.NEW,
        doc=doc,
    )


def _make_var_reduction_prim(name: str, impl_aten, doc):
    """Creates a reduction prim."""
    return _make_prim(
        schema=f"{name}(Tensor inp, int[]? dims, *, int correction, ScalarType? output_dtype=None) -> Tensor",
        meta=_var_reduction_meta,
        impl_aten=impl_aten,
        return_type=RETURN_TYPE.NEW,
        doc=doc,
    )


sum = _make_reduction_prim(
    name="sum",
    impl_aten=torch.sum,
    doc=_sum_doc,
)


def _prod_aten(
    inp: TensorLikeType,
    dims: Optional[DimsSequenceType],
    *,
    dtype: Optional[torch.dtype] = None,
) -> Tensor:
    if dims is not None:
        for d in sorted(dims, reverse=True):
            assert d >= 0
            inp = torch.prod(inp, d, dtype=dtype)
        return inp
    else:
        return torch.prod(inp, dims, dtype=dtype)


prod = _make_reduction_prim(
    name="prod",
    impl_aten=_prod_aten,
    doc=_prod_doc,
)

var = _make_var_reduction_prim(
    name="var",
    impl_aten=torch.var,
    doc=_var_doc,
)

amax = _make_reduction_prim(
    name="amax",
    impl_aten=torch.amax,
    doc=_amax_doc,
)

amin = _make_reduction_prim(
    name="amin",
    impl_aten=torch.amin,
    doc=_amin_doc,
)


_arange_doc = """
    Constructs a 1-D tensor with values from the interval [start, end) taken
    with common difference `step` beginning from `start`.
"""


# TODO: layout, pin_memory, memory_format
# TODO: model requires_grad on TensorMeta
def _arange_meta(
    start: NumberType,
    end: NumberType,
    step: NumberType,
    *,
    dtype: Optional[torch.dtype],
    device: Optional[torch.device],
    requires_grad: bool,
) -> TensorLikeType:
    assert not (
        isinstance(start, complex)
        and isinstance(end, complex)
        and isinstance(step, complex)
    )
    utils.check(
        step != 0,
        lambda: "step must be nonzero",
    )
    utils.check(
        math.isfinite(start) and math.isfinite(end),
        lambda: f"unsupported range: {start} -> {end}",
    )
    utils.check(
        (step > 0 and end >= start) or (step < 0 and end <= start),
        lambda: "upper bound and lower bound inconsistent with step sign",
    )
    if dtype is not None:
        pass
    elif all(isinstance(arg, int) for arg in (start, end, step)):
        dtype = torch.int64
    else:
        dtype = torch.get_default_dtype()
    device = _get_default_device() if device is None else device
    shape = (math.ceil((end - start) / step),)
    strides = utils.make_contiguous_strides_for(shape)
    return TensorMeta(shape=shape, strides=strides, dtype=dtype, device=device)


def _arange_aten(
    start: NumberType,
    end: NumberType,
    step: NumberType,
    *,
    dtype: Optional[torch.dtype],
    device: Optional[torch.device],
    requires_grad: bool,
) -> TensorLikeType:
    # mypy: Not all union combinations were tried because there are too many unions
    return torch.arange(  # type: ignore[call-overload, misc]
        start,  # type: ignore[arg-type]
        end,  # type: ignore[arg-type]
        step,  # type: ignore[arg-type]
        dtype=dtype,
        device=device,
        layout=torch.strided,
        pin_memory=False,
        requires_grad=requires_grad,
    )


# TODO: maybe prims should not have requires_grad arg
# see: https://github.com/pytorch/pytorch/pull/77542/files#r873943255
arange = _make_prim(
    schema="arange(Scalar start, Scalar end, Scalar step, *, ScalarType? dtype, Device? device, bool requires_grad) -> Tensor",  # noqa: B950
    return_type=RETURN_TYPE.NEW,
    meta=_arange_meta,
    impl_aten=_arange_aten,
    doc=_arange_doc,
)


# TODO: layout, pin_memory, memory_format
# TODO: model requires_grad on TensorMeta
def _empty_meta(
    shape: ShapeType, *, dtype: torch.dtype, device: torch.device, requires_grad: bool
) -> TensorLikeType:
    strides = utils.make_contiguous_strides_for(shape)
    return TensorMeta(shape=shape, strides=strides, dtype=dtype, device=device)


def _empty_aten(
    shape: ShapeType, *, dtype: torch.dtype, device: torch.device, requires_grad: bool
) -> Tensor:
    return torch.empty(shape, dtype=dtype, device=device, requires_grad=requires_grad)


_empty_doc = """
    Creates a tensor with uninitialized values and the specified shape, dtype, and device.
"""

empty = _make_prim(
    schema="empty(SymInt[] shape, *, ScalarType dtype, Device device, bool requires_grad) -> Tensor",
    meta=_empty_meta,
    impl_aten=_empty_aten,
    return_type=RETURN_TYPE.NEW,
    doc=_empty_doc,
)


def _empty_strided_meta(
    shape: ShapeType,
    strides: StrideType,
    *,
    dtype: torch.dtype,
    device: torch.device,
    requires_grad: bool,
) -> TensorLikeType:
    return TensorMeta(shape=shape, strides=strides, dtype=dtype, device=device)


_empty_strided_doc = """
    Creates a tensor with uninitialized values.
"""

# TODO: add layout, pin_memory
empty_strided = _make_prim(
    schema="empty_strided(SymInt[] shape, SymInt[] strides, *, ScalarType dtype, Device device, bool requires_grad) -> Tensor",
    return_type=RETURN_TYPE.NEW,
    meta=_empty_strided_meta,
    impl_aten=torch.empty_strided,
    doc=_empty_strided_doc,
)


def _full_meta(
    shape: ShapeType,
    fill_value: NumberType,
    *,
    dtype: torch.dtype,
    device: torch.device,
    requires_grad: bool,
) -> TensorLikeType:
    strides = utils.make_contiguous_strides_for(shape)
    return TensorMeta(shape=shape, strides=strides, dtype=dtype, device=device)


def _full_aten(
    shape: ShapeType,
    fill_value: NumberType,
    *,
    dtype: torch.dtype,
    device: torch.device,
    requires_grad: bool,
) -> Tensor:
    # Note that Mypy thinks torch.full can't accept a complex fill_value
    return torch.full(
        shape, fill_value, dtype=dtype, device=device, requires_grad=requires_grad  # type: ignore[arg-type]
    )


_full_doc = """
    Creates a tensor filled with the given fill value, and with the specified shape, dtype, and device.
"""

# TODO: add layout
full = _make_prim(
    schema="full(SymInt[] shape, Scalar fill_value, *, ScalarType dtype, Device device, bool requires_grad) -> Tensor",
    meta=_full_meta,
    impl_aten=_full_aten,
    return_type=RETURN_TYPE.NEW,
    doc=_full_doc,
)


def _full_like_meta(
    a: TensorLikeType,
    fill_value: NumberType,
    *,
    dtype: torch.dtype,
    device: torch.device,
    requires_grad: bool,
) -> TensorLikeType:
    strides = utils.compute_elementwise_output_strides(a)
    if a.numel() == 0:
        strides = a.stride()

    return TensorMeta(a, strides=strides, dtype=dtype, device=device)


def _full_like_aten(
    a: Tensor,
    fill_value: NumberType,
    *,
    dtype: torch.dtype,
    device: torch.device,
    requires_grad: bool,
) -> Tensor:
    # Note that Mypy thinks torch.full can't accept a complex fill_value
    return torch.full_like(
        a, fill_value, dtype=dtype, device=device, requires_grad=requires_grad  # type: ignore[arg-type]
    )


_full_like_doc = """
    Creates a tensor filled with the given fill value, and the same shape, dtype, and device as the
    given tensor by default. The dtype and device settings can be overridden
    by specifying them explicitly.
"""

full_like = _make_prim(
    schema="full_like(Tensor a, Scalar fill_value, *, ScalarType dtype, Device device, bool requires_grad) -> Tensor",
    meta=_full_like_meta,
    impl_aten=_full_like_aten,
    return_type=RETURN_TYPE.NEW,
    doc=_full_like_doc,
)


def _scalar_tensor_meta(
    scalar: NumberType,
    *,
<<<<<<< HEAD
    dtype: Optional[torch.dtype] = None,
    device: Optional[torch.device] = None,
=======
    dtype: torch.dtype,
    device: torch.device,
>>>>>>> e38b3424
) -> TensorLikeType:
    shape: ShapeType = []
    strides = utils.make_contiguous_strides_for(shape)
    return TensorMeta(scalar, shape=shape, strides=strides, dtype=dtype, device=device)


def _scalar_tensor_aten(
    scalar: NumberType,
    *,
<<<<<<< HEAD
    dtype: Optional[torch.dtype] = None,
    device: Optional[torch.device] = None,
) -> Tensor:
    if (
        isinstance(scalar, complex)
        and dtype is not None
        and utils.is_complex_dtype(dtype)
=======
    dtype: torch.dtype,
    device: torch.device,
) -> Tensor:
    if isinstance(scalar, complex) and (
        dtype is None or not utils.is_complex_dtype(dtype)
>>>>>>> e38b3424
    ):
        raise TypeError("Complex scalar requires complex tensor dtype.")
    # Note that Mypy thinks torch.scalar can't accept a complex scalar
    return torch.scalar_tensor(scalar, dtype=dtype, device=device)  # type: ignore[arg-type]


_scalar_tensor_doc = """
    Wraps a Number into a Tensor with the specified dtype and device.
"""

# TODO: add layout and pin_memory support
scalar_tensor = _make_prim(
    schema="scalar_tensor(Scalar s, *, ScalarType? dtype=None, Device? device=None) -> Tensor",
    meta=_scalar_tensor_meta,
    impl_aten=_scalar_tensor_aten,
    return_type=RETURN_TYPE.NEW,
    doc=_scalar_tensor_doc,
)

<<<<<<< HEAD
=======

#
# Linear algebra (linalg) prims
#


def _svd_meta(
    A: TensorLikeType, *, full_matrices: bool
) -> Tuple[TensorLikeType, TensorLikeType, TensorLikeType]:
    utils.check_is_matrix(A, "linalg.svd")
    utils.check_fp_or_complex(A.dtype, "linalg.svd", allow_low_precision_dtypes=False)

    A_shape = A.shape
    batch = A_shape[:-2]
    m, n = A_shape[-2:]
    k = min(m, n)

    shape_U = batch + (m, m if full_matrices else k)
    strides_U = utils.make_contiguous_strides_for(shape_U, row_major=False)
    U = TensorMeta(shape=shape_U, strides=strides_U, dtype=A.dtype, device=A.device)

    shape_S = batch + (k,)
    strides_S = utils.make_contiguous_strides_for(shape_S)
    S = TensorMeta(
        shape=shape_S,
        strides=strides_S,
        dtype=utils.corresponding_real_dtype(A.dtype) if A.is_complex() else A.dtype,
        device=A.device,
    )

    shape_Vh = batch + (n if full_matrices else k, n)
    # The CPU backend returns V, but the cuSolver backend returns V^H
    # TODO The MAGMA backend returns V, so this is wrong if used with the MAGMA backend
    is_cuda = A.device.type == "cuda"
    strides_Vh = utils.make_contiguous_strides_for(shape_Vh, row_major=is_cuda)
    Vh = TensorMeta(shape=shape_Vh, strides=strides_Vh, dtype=A.dtype, device=A.device)
    return U, S, Vh


def _svd_aten(
    A: TensorLikeType, *, full_matrices: bool
) -> Tuple[Tensor, Tensor, Tensor]:
    return torch.linalg.svd(A, full_matrices=full_matrices)


_svd_doc = """
    Returns the SVD of a matrix or batch of matrices.

    The `full_matrices` flag controls whether the full or reduced SVD decomposition is returned.
"""

svd = _make_prim(
    schema="svd(Tensor A, *, bool full_matrices) -> (Tensor U, Tensor S, Tensor Vh)",
    meta=_svd_meta,
    impl_aten=_svd_aten,
    return_type=(RETURN_TYPE.NEW, RETURN_TYPE.NEW, RETURN_TYPE.NEW),
    doc=_svd_doc,
)


>>>>>>> e38b3424
#
# Randomness Prims
#

# TODO: add generator support
# NOTE: there is currently no way of acquiring the "default" torch generator
def _normal_meta(
    shape: ShapeType,
    *,
    mean: Union[float, complex],
    std: float,
    dtype: torch.dtype,
    device: torch.device,
    requires_grad: bool,
) -> TensorLikeType:
    utils.check(
        std >= 0.0,
        lambda: f"expected non-negative standard deviation, but got std={std}",
    )

    utils.check(
        utils.is_float_dtype(dtype) or utils.is_complex_dtype(dtype),
        lambda: f"expected a floating-point or complex dtype, but got dtype={dtype}",
    )

    strides = utils.make_contiguous_strides_for(shape)
    return TensorMeta(shape=shape, strides=strides, dtype=dtype, device=device)


def _normal_aten(
    shape: ShapeType,
    *,
    mean: Union[float, complex],
    std: float,
    dtype: torch.dtype,
    device: torch.device,
    requires_grad: bool,
) -> Tensor:
    a = torch.empty(shape, dtype=dtype, device=device, requires_grad=requires_grad)
    with torch.no_grad():
        # NOTE: normal_ is incorrectly annotated to expect mean to be a float
        a.normal_(mean, std)  # type: ignore[arg-type]
    return a


_normal_doc = """
    Constructs a tensor filled with values drawn from a normal distribution with the specified mean
    and standard deviation.

    Only supports floating-point types.
"""

normal = _make_prim(
    schema=(
        "normal(SymInt[] shape, *, Scalar mean, Scalar std, ScalarType dtype, Device device,  bool requires_grad) -> Tensor"
    ),
    return_type=RETURN_TYPE.NEW,
    meta=_normal_meta,
    impl_aten=_normal_aten,
    doc=_normal_doc,
)


def _uniform_meta(
    shape: ShapeType,
    *,
    low: float,
    high: float,
    dtype: torch.dtype,
    device: torch.device,
) -> TensorLikeType:
    strides = utils.make_contiguous_strides_for(shape)
    return TensorMeta(shape=shape, strides=strides, dtype=dtype, device=device)


def _uniform_aten(
    shape: ShapeType,
    *,
    low: float,
    high: float,
    dtype: torch.dtype,
    device: torch.device,
) -> Tensor:
    a = torch.empty(shape, dtype=dtype, device=device)
    a.uniform_(low, high)
    return a


_uniform_doc = """
    Constructs a tensor filled with values drawn uniformly from low to high.
"""

# TODO: we should more seriously review randomness modeling and prims
uniform = _make_prim(
    schema=(
        "uniform(SymInt[] shape, *, Scalar low, Scalar high, ScalarType dtype, Device device) -> Tensor"
    ),
    return_type=RETURN_TYPE.NEW,
    meta=_uniform_meta,
    impl_aten=_uniform_aten,
    doc=_uniform_doc,
)

#
# FFT prims
#


def _fft_r2c_meta(
    input: TensorLike,
    *,
    dim: DimsSequenceType,
    onesided: bool,
) -> TensorLikeType:
    dim = utils.canonicalize_dims(input.ndim, dim)
    utils.validate_no_repeating_dims(dim)

    shape = list(input.shape)
    if onesided:
        last_dim = dim[-1]
        shape[last_dim] = shape[last_dim] // 2 + 1

    dtype = utils.corresponding_complex_dtype(input.dtype)
    strides = utils.make_contiguous_strides_for(shape)
    return TensorMeta(shape=shape, strides=strides, dtype=dtype, device=input.device)


def _fft_r2c_aten(
    input: TensorLike,
    *,
    dim: DimsSequenceType,
    onesided: bool,
) -> TensorLikeType:
    normalization = 0  # No normalization
    return torch._fft_r2c(input, dim, normalization, onesided)


_fft_r2c_doc = """
    Performs a real to complex Fast Fourier Transform
"""


fft_r2c = _make_prim(
    schema="fft_r2c(Tensor self, *, int[] dim, bool onesided) -> Tensor",
    meta=_fft_r2c_meta,
    impl_aten=_fft_r2c_aten,
    return_type=RETURN_TYPE.NEW,
    doc=_fft_r2c_doc,
)


def _fft_c2c_meta(
    input: TensorLike,
    *,
    dim: DimsSequenceType,
    forward: bool,
) -> TensorLikeType:
    dim = utils.canonicalize_dims(input.ndim, dim)
    utils.validate_no_repeating_dims(dim)

    shape = input.shape
    strides = utils.make_contiguous_strides_for(shape)
    return TensorMeta(
        shape=shape, strides=strides, dtype=input.dtype, device=input.device
    )


def _fft_c2c_aten(
    input: TensorLike,
    *,
    dim: DimsSequenceType,
    forward: bool,
) -> TensorLikeType:
    normalization = 0  # No normalization
    return torch._fft_c2c(input, dim, normalization, forward)


_fft_c2c_doc = """
    Performs either a Fast Fourier Transform, or its inverse
"""


fft_c2c = _make_prim(
    schema="fft_c2c(Tensor self, *, int[] dim, bool forward) -> Tensor",
    meta=_fft_c2c_meta,
    impl_aten=_fft_c2c_aten,
    return_type=RETURN_TYPE.NEW,
    doc=_fft_c2c_doc,
)


def _fft_c2r_meta(
    input: TensorLike,
    *,
    dim: DimsSequenceType,
    last_dim_size: int,
) -> TensorLikeType:
    dim = utils.canonicalize_dims(input.ndim, dim)
    utils.validate_no_repeating_dims(dim)

    shape = list(input.shape)
    shape[dim[-1]] = last_dim_size
    dtype = utils.corresponding_real_dtype(input.dtype)
    strides = utils.make_contiguous_strides_for(shape)
    return TensorMeta(shape=shape, strides=strides, dtype=dtype, device=input.device)


def _fft_c2r_aten(
    input: TensorLike,
    *,
    dim: DimsSequenceType,
    last_dim_size: int,
) -> TensorLikeType:
    normalization = 0  # No normalization
    return torch._fft_c2r(input, dim, normalization, last_dim_size)


_fft_c2r_doc = """
    Performs a complex to real Inverse Fast Fourier Transform
"""


fft_c2r = _make_prim(
    schema="fft_c2r(Tensor self, *, int[] dim, SymInt last_dim_size) -> Tensor",
    meta=_fft_c2r_meta,
    impl_aten=_fft_c2r_aten,
    return_type=RETURN_TYPE.NEW,
    doc=_fft_c2r_doc,
)

register_nvprims()<|MERGE_RESOLUTION|>--- conflicted
+++ resolved
@@ -182,14 +182,11 @@
     #
     "empty_strided",
     "scalar_tensor",
-<<<<<<< HEAD
-=======
     "arange",
     #
     # Linear algebra (linalg) Prims
     #
     "svd",
->>>>>>> e38b3424
     #
     # Randomness Prims
     #
@@ -508,7 +505,6 @@
     type_promotion=ELEMENTWISE_PRIM_TYPE_PROMOTION_KIND.DEFAULT,
 )
 
-<<<<<<< HEAD
 bessel_i1 = _make_elementwise_unary_prim(
     "bessel_i1",
     impl_aten=torch.special.i1,
@@ -516,8 +512,6 @@
     type_promotion=ELEMENTWISE_PRIM_TYPE_PROMOTION_KIND.DEFAULT,
 )
 
-=======
->>>>>>> e38b3424
 bessel_i0e = _make_elementwise_unary_prim(
     "bessel_i0e",
     impl_aten=torch.special.i0e,
@@ -984,15 +978,9 @@
     a: Union[TensorLikeType, NumberType], b: Union[TensorLikeType, NumberType]
 ) -> TensorLikeType:
     if isinstance(a, TensorLike) and isinstance(b, Number):
-<<<<<<< HEAD
-        b = scalar_tensor(b, dtype=a.dtype)
-    elif isinstance(b, TensorLike) and isinstance(a, Number):
-        a = scalar_tensor(a, dtype=b.dtype)
-=======
         b = scalar_tensor(b, dtype=a.dtype, device=a.device)
     elif isinstance(b, TensorLike) and isinstance(a, Number):
         a = scalar_tensor(a, dtype=b.dtype, device=b.device)
->>>>>>> e38b3424
 
     return torch.maximum(a, b)  # type: ignore[arg-type]
 
@@ -1009,15 +997,9 @@
     a: Union[TensorLikeType, NumberType], b: Union[TensorLikeType, NumberType]
 ) -> TensorLikeType:
     if isinstance(a, TensorLike) and isinstance(b, Number):
-<<<<<<< HEAD
-        b = scalar_tensor(b, dtype=a.dtype)
-    elif isinstance(b, TensorLike) and isinstance(a, Number):
-        a = scalar_tensor(a, dtype=b.dtype)
-=======
         b = scalar_tensor(b, dtype=a.dtype, device=a.device)
     elif isinstance(b, TensorLike) and isinstance(a, Number):
         a = scalar_tensor(a, dtype=b.dtype, device=b.device)
->>>>>>> e38b3424
 
     return torch.minimum(a, b)  # type: ignore[arg-type]
 
@@ -2457,13 +2439,8 @@
 def _scalar_tensor_meta(
     scalar: NumberType,
     *,
-<<<<<<< HEAD
-    dtype: Optional[torch.dtype] = None,
-    device: Optional[torch.device] = None,
-=======
     dtype: torch.dtype,
     device: torch.device,
->>>>>>> e38b3424
 ) -> TensorLikeType:
     shape: ShapeType = []
     strides = utils.make_contiguous_strides_for(shape)
@@ -2473,21 +2450,11 @@
 def _scalar_tensor_aten(
     scalar: NumberType,
     *,
-<<<<<<< HEAD
-    dtype: Optional[torch.dtype] = None,
-    device: Optional[torch.device] = None,
-) -> Tensor:
-    if (
-        isinstance(scalar, complex)
-        and dtype is not None
-        and utils.is_complex_dtype(dtype)
-=======
     dtype: torch.dtype,
     device: torch.device,
 ) -> Tensor:
     if isinstance(scalar, complex) and (
         dtype is None or not utils.is_complex_dtype(dtype)
->>>>>>> e38b3424
     ):
         raise TypeError("Complex scalar requires complex tensor dtype.")
     # Note that Mypy thinks torch.scalar can't accept a complex scalar
@@ -2507,8 +2474,6 @@
     doc=_scalar_tensor_doc,
 )
 
-<<<<<<< HEAD
-=======
 
 #
 # Linear algebra (linalg) prims
@@ -2569,7 +2534,6 @@
 )
 
 
->>>>>>> e38b3424
 #
 # Randomness Prims
 #
