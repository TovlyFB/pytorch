--- conflicted
+++ resolved
@@ -527,13 +527,6 @@
         self.file_name = file_name
         self.run_test(test_name, parent_pipe, signal_send_pipe, event_listener_thread)
 
-<<<<<<< HEAD
-        # exit to avoid run teardown() for fork processes
-        # Use os._exit() as it is the recommended way for child processes.
-        os._exit(0)
-
-=======
->>>>>>> fccaa4a3
     def run_test(
         self, test_name: str, parent_pipe, signal_pipe=None, event_listener_thread=None
     ) -> None:
