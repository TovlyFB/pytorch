import unittest
from typing import Callable, List, Tuple

import fx2trt_oss.tracer.acc_tracer.acc_tracer as acc_tracer
import torch
import torch.fx
from fx2trt_oss.fx import (
    TRTInterpreter,
    InputTensorSpec,
    TRTModule,
)
from fx2trt_oss.fx.passes.pass_utils import chain_passes
from fx2trt_oss.fx.utils import LowerPrecision
from torch.fx.experimental.normalize import NormalizeArgs
from torch.fx.passes import shape_prop
from torch.testing._internal.common_utils import TestCase


def fetch_attr(mod, target):
    """
    Fetch an attribute from the ``Module`` hierarchy of ``mod.module``.

    Args:
        target (str): The fully-qualfiied name of the attribute to fetch

    Return:
        Any: The value of the attribute.
    """
    target_atoms = target.split(".")
    attr_itr = mod
    for i, atom in enumerate(target_atoms):
        if not hasattr(attr_itr, atom):
            raise RuntimeError(
                f"Node referenced nonexistent target {'.'.join(target_atoms[:i])}"
            )
        attr_itr = getattr(attr_itr, atom)
    return attr_itr


@unittest.skipIf(not torch.cuda.is_available(), "Skip because CUDA is not available")
class TRTTestCase(TestCase):
    def setUp(self):
        super().setUp()
        torch.manual_seed(3)

    def run_test(self, mod, inputs, expected_ops, unexpected_ops, interpreter, rtol, atol, precision=LowerPrecision.FP32):
        with torch.no_grad():
            cuda_inputs = []
            for i in inputs:
                cuda_inputs.append(i.cuda())

            mod.eval()
            if len(expected_ops):
                self.assert_has_op(mod, expected_ops)
            if unexpected_ops:
                self.assert_unexpected_op(mod, unexpected_ops)

            interpreter_result = interpreter.run(lower_precision=precision)
            trt_mod = TRTModule(
                interpreter_result.engine,
                interpreter_result.input_names,
                interpreter_result.output_names,
            )

            ref_outputs = mod(*inputs)
            outputs = trt_mod(*cuda_inputs)

            if isinstance(outputs, torch.Tensor):
                ref_outputs = [ref_outputs]
                outputs = [outputs]
            for out, ref in zip(outputs, ref_outputs):
<<<<<<< HEAD
=======
                if not isinstance(ref, torch.Tensor):
                    ref = torch.tensor([ref])
                ref = ref.cpu()  # to_dtype test has cases with gpu output
>>>>>>> b34b192d
                torch.testing.assert_allclose(out.cpu(), ref, rtol=rtol, atol=atol)

    def run_test_custom_compare_results(
        self,
        mod,
        inputs,
        expected_ops,
        interpreter,
        comparators: List[Tuple[Callable, List]],
        fp16_mode=False,
    ):
        """
        Runs the test and compares the result using the provided comparators.
        The size of comparators must be equal to the number of outputs from 'mod'.

        mod          - a model to run.
        inputs       - a list of the model inputs.
        expected ops - a list of ops that should be verified.
        interpreter  - used for converting the model to TRT.
        comparators  - a list of (func, args) pairs corresponding to each of
                       the module outputs. usage: func(x, y, *args)

        """
        with torch.no_grad():
            cuda_inputs = []
            for i in inputs:
                cuda_inputs.append(i.cuda())

            mod.eval()
            if len(expected_ops):
                self.assert_has_op(mod, expected_ops)

            interpreter_result = interpreter.run(lower_precision=LowerPrecision.FP16 if fp16_mode else LowerPrecision.FP32)
            trt_mod = TRTModule(
                interpreter_result.engine,
                interpreter_result.input_names,
                interpreter_result.output_names,
            )
            res_trt = trt_mod(*cuda_inputs).cpu()
            res_cpu = mod(*inputs)
            assert len(res_trt) == len(res_cpu)
            assert len(res_cpu) == len(comparators)
            for output_trt, output_cpu, comparator in zip(
                res_trt, res_cpu, comparators
            ):
                comp_func = comparator[0]
                args = comparator[1]
                self.assertTrue(comp_func(output_trt, output_cpu, *args))

    def run_test_with_error(self, mod, inputs, interpreter, expect_error):
        with self.assertRaises(expect_error):
            with torch.no_grad():
                cuda_inputs = []
                for i in inputs:
                    cuda_inputs.append(i.cuda())

                mod.eval()
                interpreter.run(lower_precision=LowerPrecision.FP32)

    def assert_has_op(self, mod, ops):
        ops_in_mod = set()

        for node in mod.graph.nodes:
            if node.op == "call_module":
                ops_in_mod.add(type(fetch_attr(mod, node.target)))
            elif node.op in {"call_function", "call_method"}:
                ops_in_mod.add(node.target)

        self.assertTrue(
            ops_in_mod >= ops, f"expected ops {ops}, actuall ops {ops_in_mod}"
        )

    def assert_unexpected_op(self, mod, ops):
        for node in mod.graph.nodes:
            if (node.op == "call_module"):
                if type(fetch_attr(mod, node.target)) in ops:
                    return False
            elif node.op in {"call_function", "call_method"}:
                if node.target in ops:
                    return False
        return True


class VanillaTestCase(TRTTestCase):
    def run_test(self, mod, inputs, expected_ops, rtol=1e-05, atol=1e-06):
        mod = torch.fx.symbolic_trace(mod)
        shape_prop.ShapeProp(mod).propagate(*inputs)
        mod = NormalizeArgs(mod).transform()
        interp = TRTInterpreter(mod, InputTensorSpec.from_tensors(inputs))
        super().run_test(mod, inputs, expected_ops, None, interp, rtol, atol)

    def run_test_custom_compare_results(
        self,
        mod,
        inputs,
        expected_ops,
        interpreter,
        comparators: List[Tuple[Callable, List]],
        fp16_mode=False,
    ):
        # interpreter is ignored, we do not need this for Vanilla tests
        # Note this is different from internal version, we need to fix the test case
        # after we refactor the internal callsites to use this file
        mod = torch.fx.symbolic_trace(mod)
        shape_prop.ShapeProp(mod).propagate(*inputs)
        mod = NormalizeArgs(mod).transform()
        interp = TRTInterpreter(mod, InputTensorSpec.from_tensors(inputs))
        super().run_test_custom_compare_results(
            mod, inputs, expected_ops, interp, comparators, fp16_mode=fp16_mode
        )


class AccTestCase(TRTTestCase):
    def run_test(
        self,
        mod,
        inputs,
        expected_ops,
        unexpected_ops=None,
        apply_passes=None,
        test_explicit_batch_dim=True,
        test_implicit_batch_dim=True,
        rtol=1e-03,
        atol=1e-03,
        precision=LowerPrecision.FP32,
    ):
        mod.eval()
        mod = acc_tracer.trace(mod, inputs)

        if apply_passes is not None:
            pass_tracer = chain_passes(*apply_passes)
            mod = pass_tracer(mod, inputs)

        if test_implicit_batch_dim:
            interp = TRTInterpreter(mod, InputTensorSpec.from_tensors(inputs))
            super().run_test(mod, inputs, expected_ops, unexpected_ops, interp, rtol, atol)

        if test_explicit_batch_dim:
            interp = TRTInterpreter(
                mod, InputTensorSpec.from_tensors(inputs), explicit_batch_dimension=True
            )
            super().run_test(mod, inputs, expected_ops, unexpected_ops, interp, rtol, atol, precision)

    def run_test_with_assert_error(
        self,
        mod,
        inputs,
        expect_error,
        test_explicit_batch_dim=True,
        test_implicit_batch_dim=True,
    ):
        mod.eval()
        mod = acc_tracer.trace(mod, inputs)

        if test_implicit_batch_dim:
            interp = TRTInterpreter(mod, InputTensorSpec.from_tensors(inputs))
            super().run_test_with_error(mod, inputs, interp, expect_error)

        if test_explicit_batch_dim:
            interp = TRTInterpreter(
                mod, InputTensorSpec.from_tensors(inputs), explicit_batch_dimension=True
            )
            super().run_test_with_error(mod, inputs, interp, expect_error)

    def run_test_with_dynamic_shape(
        self,
        mod,
        input_specs,
        expected_ops,
        unexpected_ops=None,
        rtol=1e-03,
        atol=1e-03,
    ):
        mod.eval()
        inputs = InputTensorSpec.create_inputs_from_specs(input_specs)
        mod = acc_tracer.trace(mod, inputs)
        interp = TRTInterpreter(mod, input_specs, explicit_batch_dimension=True)
        super().run_test(mod, inputs, expected_ops, unexpected_ops, interp, rtol, atol)<|MERGE_RESOLUTION|>--- conflicted
+++ resolved
@@ -69,12 +69,9 @@
                 ref_outputs = [ref_outputs]
                 outputs = [outputs]
             for out, ref in zip(outputs, ref_outputs):
-<<<<<<< HEAD
-=======
                 if not isinstance(ref, torch.Tensor):
                     ref = torch.tensor([ref])
                 ref = ref.cpu()  # to_dtype test has cases with gpu output
->>>>>>> b34b192d
                 torch.testing.assert_allclose(out.cpu(), ref, rtol=rtol, atol=atol)
 
     def run_test_custom_compare_results(
