--- conflicted
+++ resolved
@@ -930,61 +930,6 @@
 
   nvf_ops.def(
       "broadcast_in_dim",
-<<<<<<< HEAD
-      [](TensorView* input,
-         std::vector<int>& output_shape,
-         std::vector<int>& broadcast_dims) -> TensorView* {
-        const auto& iter_domains = input->domain()->noReductions();
-        const auto input_ndims = iter_domains.size();
-        TORCH_CHECK(
-            output_shape.size() >= input_ndims,
-            "The new shape is expected to be greater-then-or-equal to the input",
-            output_shape.size(),
-            input_ndims);
-        TORCH_CHECK(
-            input_ndims == broadcast_dims.size(),
-            "The broadcast dimensions should match the input dimensions.",
-            input_ndims,
-            broadcast_dims.size());
-
-        // default all dimensions to be broadcasted
-        std::vector<bool> is_broadcast_dim(output_shape.size(), true);
-        std::vector<bool> is_expand_dim(output_shape.size(), true);
-        for (const auto idx : c10::irange(broadcast_dims.size())) {
-          if (idx > 0) {
-            TORCH_CHECK(
-                broadcast_dims[idx - 1] < broadcast_dims[idx],
-                "Broadcast dimension is not greater than the previous value.");
-          }
-          TORCH_CHECK(
-              broadcast_dims[idx] < static_cast<int>(output_shape.size()),
-              "Invalid broadcast_dims value.");
-          is_broadcast_dim.at(broadcast_dims[idx]) = false;
-          // Note: when we expand a broadcasted dimension, we need to expand it
-          // to a concrete size, hence the need for `is_expand_dim` flag and the
-          // expand operation following the broadcast.
-          is_expand_dim.at(broadcast_dims[idx]) =
-              iter_domains[idx]->isBroadcast();
-        }
-
-        std::vector<torch::jit::fuser::cuda::Val*> output_shape_on_bcast(
-            output_shape.size(), nullptr);
-        for (const auto idx : c10::irange(output_shape.size())) {
-          if (is_expand_dim[idx]) {
-            // TODO: this would be tricky to handle on dynamic shapes, we'll
-            // need to pass-in a symbol instead somehow.
-            output_shape_on_bcast[idx] =
-                IrBuilder::create<Int>(output_shape[idx]);
-          } else {
-            output_shape_on_bcast[idx] = IrBuilder::create<Int>(-1);
-          }
-        }
-
-        auto bcasted_input =
-            torch::jit::fuser::cuda::broadcast(input, is_broadcast_dim);
-        return torch::jit::fuser::cuda::expand(
-            bcasted_input, output_shape_on_bcast);
-=======
       [](nvfuser::FusionDefinition::Operators& self,
          nvfuser::Tensor* arg,
          std::vector<int64_t>& output_shape,
@@ -993,7 +938,6 @@
         self.fusion_definition->defineRecord(new nvfuser::BroadcastOpRecord(
             {arg->index}, {output->index}, output_shape, broadcast_dims));
         return output;
->>>>>>> 9647bec0
       },
       py::return_value_policy::reference);
 }
