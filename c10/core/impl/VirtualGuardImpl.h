#pragma once

#include <c10/core/impl/DeviceGuardImplInterface.h>

namespace c10 {
namespace impl {

/**
 * An implementation of DeviceGuardImplInterface which delegates
 * to virtual dispatch on the DeviceGuardImpl registry.
 */
class VirtualGuardImpl final : public DeviceGuardImplInterface {
 public:
  VirtualGuardImpl(DeviceType device_type)
      : impl_(getDeviceGuardImpl(device_type)) {}
  // This constructor exists purely for testing
  VirtualGuardImpl(const DeviceGuardImplInterface* impl) : impl_(impl) {}

  // Copying and moving is OK!

  DeviceType type() const override {
    return impl_->type();
  }
  Device exchangeDevice(Device d) const override {
    return impl_->exchangeDevice(d);
  }
  Device getDevice() const override {
    return impl_->getDevice();
  }
  void setDevice(Device d) const override {
    impl_->setDevice(d);
  }
  void uncheckedSetDevice(Device d) const noexcept override {
    impl_->uncheckedSetDevice(d);
  }
  Stream getStream(Device d) const noexcept override {
    return impl_->getStream(d);
  }
  Stream getDefaultStream(Device d) const override {
    return impl_->getDefaultStream(d);
  }
<<<<<<< HEAD
  Stream getStreamFromGlobalPool(Device d, bool isHighPriority = false) const override {
=======
  Stream getStreamFromGlobalPool(Device d, bool isHighPriority = false)
      const override {
>>>>>>> 0ecdbfeb
    return impl_->getStreamFromGlobalPool(d, isHighPriority);
  }
  Stream exchangeStream(Stream s) const noexcept override {
    return impl_->exchangeStream(s);
  }
  DeviceIndex deviceCount() const noexcept override {
    return impl_->deviceCount();
  }

  // Event functions
  void record(
      void** event,
      const Stream& stream,
      const DeviceIndex device_index,
      const EventFlag flag) const override {
    impl_->record(event, stream, device_index, flag);
  }
  void block(void* event, const Stream& stream) const override {
    impl_->block(event, stream);
  }
  bool queryEvent(void* event) const override {
    return impl_->queryEvent(event);
  }
  void destroyEvent(void* event, const DeviceIndex device_index)
      const noexcept override {
    impl_->destroyEvent(event, device_index);
  }

  void recordDataPtrOnStream(const c10::DataPtr& data_ptr, const Stream& stream)
      const override {
    impl_->recordDataPtrOnStream(data_ptr, stream);
  }

 private:
  const DeviceGuardImplInterface* impl_ = nullptr;
};

} // namespace impl
} // namespace c10<|MERGE_RESOLUTION|>--- conflicted
+++ resolved
@@ -39,12 +39,8 @@
   Stream getDefaultStream(Device d) const override {
     return impl_->getDefaultStream(d);
   }
-<<<<<<< HEAD
-  Stream getStreamFromGlobalPool(Device d, bool isHighPriority = false) const override {
-=======
   Stream getStreamFromGlobalPool(Device d, bool isHighPriority = false)
       const override {
->>>>>>> 0ecdbfeb
     return impl_->getStreamFromGlobalPool(d, isHighPriority);
   }
   Stream exchangeStream(Stream s) const noexcept override {
