--- conflicted
+++ resolved
@@ -463,15 +463,11 @@
 - name: logsumexp(Tensor self, int[1] dim, bool keepdim=False) -> Tensor
   self: logsumexp_backward(grad, self, result, dim, keepdim)
 
-<<<<<<< HEAD
-- name: lt_.Scalar(Tensor(a!) self, Scalar other) -> Tensor(a!)
-=======
 - name: lstsq(Tensor self, Tensor A) -> (Tensor solution, Tensor QR)
   self: not_implemented("lstsq")
   A: not_implemented("lstsq")
 
-- name: lt_(Tensor(a!) self, Scalar other) -> Tensor(a!)
->>>>>>> 9130ab38
+- name: lt_.Scalar(Tensor(a!) self, Scalar other) -> Tensor(a!)
   self: zeros_like(self)
 
 - name: lt_.Tensor(Tensor(a!) self, Tensor other) -> Tensor(a!)
@@ -599,14 +595,14 @@
 - name: norm.Scalar(Tensor self, Scalar p=2) -> Tensor
   self: norm_backward(grad, self, p, result)
 
-- name: norm.Scalaropt_dim(Tensor self, Scalar? p, int[1] dim, bool keepdim=False) -> Tensor
+- name: norm.ScalarOpt_dim(Tensor self, Scalar? p, int[1] dim, bool keepdim=False) -> Tensor
   self: norm_backward(grad, self, p, result, dim, keepdim)
 
-- name: norm.Scalaropt_dtype(Tensor self, Scalar? p, *, ScalarType dtype) -> Tensor
+- name: norm.ScalarOpt_dtype(Tensor self, Scalar? p, *, ScalarType dtype) -> Tensor
   self: norm_backward(grad, self.to(grad.scalar_type()), p, result).to(self.scalar_type())
 
 
-- name: norm.Scalaropt_dim_dtype(Tensor self, Scalar? p, int[1] dim, bool keepdim, *, ScalarType dtype) -> Tensor
+- name: norm.ScalarOpt_dim_dtype(Tensor self, Scalar? p, int[1] dim, bool keepdim, *, ScalarType dtype) -> Tensor
   self: norm_backward(grad, self.to(grad.scalar_type()), p, result, dim, keepdim).to(self.scalar_type())
 
 - name: _pdist_forward(Tensor self, float p=2) -> Tensor
@@ -804,7 +800,7 @@
 - name: sum(Tensor self, *, ScalarType? dtype=None) -> Tensor
   self: grad.expand(self.sizes()).to(self.scalar_type())
 
-- name: sum.dim_intlist(Tensor self, int[1] dim, bool keepdim=False, *, ScalarType? dtype=None) -> Tensor
+- name: sum.dim_IntList(Tensor self, int[1] dim, bool keepdim=False, *, ScalarType? dtype=None) -> Tensor
   self: sum_backward(grad, self.sizes(), dim, keepdim).to(self.scalar_type())
 
 - name: svd(Tensor self, bool some=True, bool compute_uv=True) -> (Tensor U, Tensor S, Tensor V)
@@ -1152,13 +1148,13 @@
   self: max_unpool3d_backward(grad, self, indices, output_size, stride, padding)
   indices: non_differentiable
 
-- name: conv_transpose2d.self(Tensor self, Tensor weight, int[2] kernel_size, Tensor? bias=None, int[2] stride=1, int[2] padding=0, int[2] output_padding=0, int[2] dilation=1) -> Tensor
+- name: conv_transpose2d(Tensor self, Tensor weight, int[2] kernel_size, Tensor? bias=None, int[2] stride=1, int[2] padding=0, int[2] output_padding=0, int[2] dilation=1) -> Tensor
   self, weight, bias: conv_transpose2d_backward(grad, self, weight, kernel_size, stride, padding, output_padding, dilation, empty_like(grad), empty_like(grad), grad_input_mask)
 
 - name: conv_transpose2d_backward.output_mask(Tensor grad_output, Tensor self, Tensor weight, int[2] kernel_size, int[2] stride, int[2] padding, int[2] output_padding, int[2] dilation, Tensor columns, Tensor ones, bool[3] output_mask) -> (Tensor grad_input, Tensor grad_weight, Tensor grad_bias)
   grad_output, self, weight: _convolution_double_backward(grads[0], grads[1], grads[2], grad_output, weight, self, stride, padding, dilation, true, output_padding, 1, false, false, false, grad_input_mask)
 
-- name: conv_transpose3d.self(Tensor self, Tensor weight, int[3] kernel_size, Tensor? bias=None, int[3] stride=1, int[3] padding=0, int[3] output_padding=0, int[3] dilation=1) -> Tensor
+- name: conv_transpose3d(Tensor self, Tensor weight, int[3] kernel_size, Tensor? bias=None, int[3] stride=1, int[3] padding=0, int[3] output_padding=0, int[3] dilation=1) -> Tensor
   self, weight, bias: conv_transpose3d_backward(grad, self, weight, kernel_size, stride, padding, output_padding, dilation, empty_like(grad), empty_like(grad), grad_input_mask)
 
 - name: conv_transpose3d_backward.output_mask(Tensor grad_output, Tensor self, Tensor weight, int[3] kernel_size, int[3] stride, int[3] padding, int[3] output_padding, int[3] dilation, Tensor finput, Tensor fgrad_input, bool[3] output_mask) -> (Tensor grad_input, Tensor grad_weight, Tensor grad_bias)
